# This is your sidebar TOC. The sidebar code loops through sections here and provides the appropriate formatting.

entries:
  - title: sidebar
    product: Eclipse Ditto™
    folders:

      - title: Introduction
        output: web

        folderitems:
          - title: Overview
            url: /intro-overview.html
            output: web
            type: homepage
          - title: Digital twins
            url: /intro-digitaltwins.html
            output: web
          - title: Hello world
            url: /intro-hello-world.html
            output: web

      - title: Release Notes
        output: web
        folderitems:
<<<<<<< HEAD
          - title: 2.4.0
            url: /release_notes_240.html
=======
          - title: 2.3.1
            url: /release_notes_231.html
>>>>>>> 5e6b0892
            output: web
          - title: 2.3.0
            url: /release_notes_230.html
            output: web
          - title: 2.2.2
            url: /release_notes_222.html
            output: web
          - title: 2.2.1
            url: /release_notes_221.html
            output: web
          - title: 2.2.0
            url: /release_notes_220.html
            output: web
          - title: 2.1.3
            url: /release_notes_213.html
            output: web
          - title: 2.1.2
            url: /release_notes_212.html
            output: web
          - title: 2.1.1
            url: /release_notes_211.html
            output: web
          - title: 2.1.0
            url: /release_notes_210.html
            output: web
          - title: 2.0.1
            url: /release_notes_201.html
            output: web
          - title: 2.0.0
            url: /release_notes_200.html
            output: web

            subfolders:
              - title: Archive
                output: web
                subfolderitems:
                  - title: 1.5.1
                    url: /release_notes_151.html
                    output: web
                  - title: 1.5.0
                    url: /release_notes_150.html
                    output: web
                  - title: 1.4.0
                    url: /release_notes_140.html
                    output: web
                  - title: 1.3.0
                    url: /release_notes_130.html
                    output: web
                  - title: 1.2.1
                    url: /release_notes_121.html
                    output: web
                  - title: 1.2.0
                    url: /release_notes_120.html
                    output: web
                  - title: 1.1.5
                    url: /release_notes_115.html
                    output: web
                  - title: 1.1.3
                    url: /release_notes_113.html
                    output: web
                  - title: 1.1.2
                    url: /release_notes_112.html
                    output: web
                  - title: 1.1.1
                    url: /release_notes_111.html
                    output: web
                  - title: 1.1.0
                    url: /release_notes_110.html
                    output: web
                  - title: 1.0.0
                    url: /release_notes_100.html
                    output: web
                  - title: 0.9.0
                    url: /release_notes_090.html
                    output: web
                  - title: 0.8.0
                    url: /release_notes_080.html
                    output: web
                  - title: 1.0.0-M2
                    url: /release_notes_100-M2.html
                    output: web
                  - title: 1.0.0-M1a
                    url: /release_notes_100-M1a.html
                    output: web
                  - title: 0.9.0-M2
                    url: /release_notes_090-M2.html
                    output: web
                  - title: 0.9.0-M1
                    url: /release_notes_090-M1.html
                    output: web
                  - title: 0.8.0-M3
                    url: /release_notes_080-M3.html
                    output: web
                  - title: 0.8.0-M2
                    url: /release_notes_080-M2.html
                    output: web
                  - title: 0.8.0-M1
                    url: /release_notes_080-M1.html
                    output: web
                  - title: 0.3.0-M2
                    url: /release_notes_030-M2.html
                    output: web
                  - title: 0.3.0-M1
                    url: /release_notes_030-M1.html
                    output: web
                  - title: 0.2.0-M1
                    url: /release_notes_020-M1.html
                    output: web
                  - title: 0.1.0-M3
                    url: /release_notes_010-M3.html
                    output: web
                  - title: 0.1.0-M1
                    url: /release_notes_010-M1.html
                    output: web

      - title: Installation
        output: web
        folderitems:

          - title: Building Ditto
            url: /installation-building.html
            output: web
          - title: Running Ditto
            url: /installation-running.html
            output: web
          - title: Operating Ditto
            url: /installation-operating.html
            output: web

      - title: Basic concepts
        output: web

        folderitems:
          - title: Overview
            url: /basic-overview.html
            output: web

            subfolders:
              - title: Model entities
                output: web
                subfolderitems:
                  - title: Thing
                    url: /basic-thing.html
                    output: web
                  - title: Feature
                    url: /basic-feature.html
                    output: web
                  - title: Policy
                    url: /basic-policy.html
                    output: web
                  - title: Namespaces and Names
                    url: /basic-namespaces-and-names.html
                    output: web
                  - title: Thing Metadata
                    url: /basic-metadata.html
                    output: web
                  - title: Errors
                    url: /basic-errors.html
                    output: web

          - title: Authentication and Authorization
            url: /basic-auth.html
            output: web
          - title: Messages
            url: /basic-messages.html
            output: web
          - title: Signals
            url: /basic-signals.html
            output: web

            subfolders:
              - title: Signal types
                output: web
                subfolderitems:
                  - title: Command
                    url: /basic-signals-command.html
                    output: web
                  - title: Command response
                    url: /basic-signals-commandresponse.html
                    output: web
                  - title: Error response
                    url: /basic-signals-errorresponse.html
                    output: web
                  - title: Event
                    url: /basic-signals-event.html
                    output: web
                  - title: Announcement
                    url: /basic-signals-announcement.html
                    output: web
                  - title: Signal enrichment
                    url: /basic-enrichment.html
                    output: web

          - title: APIs
            url: /basic-apis.html
            output: web
          - title: Connections
            url: /basic-connections.html
            output: web
          - title: Placeholders
            url: /basic-placeholders.html
            output: web
          - title: Change notifications
            url: /basic-changenotifications.html
            output: web
          - title: RQL expressions
            url: /basic-rql.html
            output: web
          - title: Conditional requests
            url: /basic-conditional-requests.html
            output: web
          - title: Search
            url: /basic-search.html
            output: web
          - title: Acknowledgements / QoS
            url: /basic-acknowledgements.html
            output: web

      - title: Advanced concepts
        output: web

        folderitems:
          - title: Data By-Pass
            url: /advanced-data-by-pass.html
            output: web

      - title: Architecture
        output: web

        folderitems:
          - title: Overview
            url: /architecture-overview.html
            output: web

            subfolders:
              - title: Services
                output: web
                subfolderitems:
                  - title: Policies
                    url: /architecture-services-policies.html
                    output: web
                  - title: Things
                    url: /architecture-services-things.html
                    output: web
                  - title: Things-Search
                    url: /architecture-services-things-search.html
                    output: web
                  - title: Connectivity
                    url: /architecture-services-connectivity.html
                    output: web
                  - title: Concierge
                    url: /architecture-services-concierge.html
                    output: web
                  - title: Gateway
                    url: /architecture-services-gateway.html
                    output: web

      - title: HTTP API
        output: web

        folderitems:
          - title: Overview
            url: /httpapi-overview.html
            output: web
          - title: Concepts
            url: /httpapi-concepts.html
            output: web
          - title: Search
            url: /httpapi-search.html
            output: web
          - title: Messages
            url: /httpapi-messages.html
            output: web
          - title: WebSocket protocol binding
            url: /httpapi-protocol-bindings-websocket.html
            output: web
          - title: Cloud Events HTTP protocol binding
            url: /httpapi-protocol-bindings-cloudevents.html
            output: web
          - title: Server sent events
            url: /httpapi-sse.html
            output: web

      - title: Connectivity API
        output: web
        folderitems:
          - title: Overview
            url: /connectivity-overview.html
            output: web
          - title: Manage connections
            url: /connectivity-manage-connections.html
            output: web
          - title: AMQP 0.9.1 protocol binding
            url: /connectivity-protocol-bindings-amqp091.html
            output: web
          - title: AMQP 1.0 protocol binding
            url: /connectivity-protocol-bindings-amqp10.html
            output: web
          - title: MQTT 3.1.1 protocol binding
            url: /connectivity-protocol-bindings-mqtt.html
            output: web
          - title: MQTT 5 protocol binding
            url: /connectivity-protocol-bindings-mqtt5.html
            output: web
          - title: HTTP 1.1 protocol binding
            url: /connectivity-protocol-bindings-http.html
            output: web
          - title: Kafka 2.x protocol binding
            url: /connectivity-protocol-bindings-kafka2.html
            output: web
          - title: Payload mapping
            url: /connectivity-mapping.html
            output: web
          - title: Header mapping
            url: /connectivity-header-mapping.html
            output: web
          - title: TLS certificates
            url: /connectivity-tls-certificates.html
            output: web
          - title: SSH tunneling
            url: /connectivity-ssh-tunneling.html
            output: web
          - title: HMAC signing
            url: /connectivity-hmac-signing.html
            output: web

      - title: Client SDK
        output: web
        folderitems:
          - title: Overview
            url: /client-sdk-overview.html
            output: web
          - title: Java
            url: /client-sdk-java.html
            output: web
          - title: JavaScript
            url: /client-sdk-javascript.html
            output: web

      - title: Ditto Protocol
        output: web

        folderitems:
          - title: Overview
            url: /protocol-overview.html
            output: web
          - title: Twin/live channel
            url: /protocol-twinlive.html
            output: web
          - title: Specification
            url: /protocol-specification.html
            output: web
          - title: Protocol topic
            url: /protocol-specification-topic.html
            output: web
          - title: Errors
            url: /protocol-specification-errors.html
            output: web
          - title: Things group
            url: /protocol-specification-things.html
            output: web

            subfolders:
              - title: → commands/events
                output: web
                subfolderitems:
                  - title: Create/Modify
                    url: /protocol-specification-things-create-or-modify.html
                    output: web
                  - title: Merge
                    url: /protocol-specification-things-merge.html
                    output: web
                  - title: Retrieve
                    url: /protocol-specification-things-retrieve.html
                    output: web
                  - title: Delete
                    url: /protocol-specification-things-delete.html
                    output: web
                  - title: Acknowledgements
                    url: /protocol-specification-acks.html
                    output: web

              - title: → search/messages
                output: web
                subfolderitems:
                  - title: Search
                    url: /protocol-specification-things-search.html
                    output: web
                  - title: Messages
                    url: /protocol-specification-things-messages.html
                    output: web

          - title: Policies group
            url: /protocol-specification-policies.html
            output: web

            subfolders:
              - title: → commands/announcements
                output: web
                subfolderitems:
                  - title: Create/Modify
                    url: /protocol-specification-policies-create-or-modify.html
                    output: web
                  - title: Retrieve
                    url: /protocol-specification-policies-retrieve.html
                    output: web
                  - title: Delete
                    url: /protocol-specification-policies-delete.html
                    output: web
                  - title: Announcement
                    url: /protocol-specification-policies-announcement.html
                    output: web

          - title: Connections group
            url: /protocol-specification-connections.html
            output: web

            subfolders:
              - title: → announcements
                output: web
                subfolderitems:
                  - title: Announcement
                    url: /protocol-specification-connections-announcement.html
                    output: web

          - title: Bindings
            url: /protocol-bindings.html
            output: web

          - title: Examples
            url: /protocol-examples.html
            output: web

            subfolders:
              - title: → Things examples
                output: web
                subfolderitems:
                  - title: Create a Thing
                    url: /protocol-examples-creatething.html
                    output: web
                  - title: Delete a Thing
                    url: /protocol-examples-deletething.html
                    output: web
                  - title: Modify a Thing
                    url: /protocol-examples-modifything.html
                    output: web
                  - title: Retrieve a Thing
                    url: /protocol-examples-retrievething.html
                    output: web
                  - title: Retrieve multiple Things
                    url: /protocol-examples-retrievethings.html
                    output: web
                  - title: Modify the Policy ID of a Thing
                    url: /protocol-examples-modifypolicyid.html
                    output: web
                  - title: Create Attributes
                    url: /protocol-examples-createattributes.html
                    output: web
                  - title: Delete Attributes
                    url: /protocol-examples-deleteattributes.html
                    output: web
                  - title: Modify Attributes
                    url: /protocol-examples-modifyattributes.html
                    output: web
                  - title: Retrieve Attributes
                    url: /protocol-examples-retrieveattributes.html
                    output: web
                  - title: Create a single Attribute
                    url: /protocol-examples-createattribute.html
                    output: web
                  - title: Delete a single Attribute
                    url: /protocol-examples-deleteattribute.html
                    output: web
                  - title: Modify a single Attribute
                    url: /protocol-examples-modifyattribute.html
                    output: web
                  - title: Retrieve a single Attribute
                    url: /protocol-examples-retrieveattribute.html
                    output: web
                  - title: Create a Definition
                    url: /protocol-examples-createthingdefinition.html
                    output: web
                  - title: Delete a Definition
                    url: /protocol-examples-deletethingdefinition.html
                    output: web
                  - title: Modify a Definition
                    url: /protocol-examples-modifythingdefinition.html
                    output: web
                  - title: Retrieve a Definition
                    url: /protocol-examples-retrievethingdefinition.html
                    output: web
                  - title: Create Features
                    url: /protocol-examples-createfeatures.html
                    output: web
                  - title: Delete Features
                    url: /protocol-examples-deletefeatures.html
                    output: web
                  - title: Modify Features
                    url: /protocol-examples-modifyfeatures.html
                    output: web
                  - title: Retrieve Features
                    url: /protocol-examples-retrievefeatures.html
                    output: web
                  - title: Create a single Feature
                    url: /protocol-examples-createfeature.html
                    output: web
                  - title: Delete a single Feature
                    url: /protocol-examples-deletefeature.html
                    output: web
                  - title: Modify a single Feature
                    url: /protocol-examples-modifyfeature.html
                    output: web
                  - title: Retrieve a single Feature
                    url: /protocol-examples-retrievefeature.html
                    output: web
                  - title: Create Feature Definition
                    url: /protocol-examples-createdefinition.html
                    output: web
                  - title: Delete Feature Definition
                    url: /protocol-examples-deletedefinition.html
                    output: web
                  - title: Modify Feature Definition
                    url: /protocol-examples-modifydefinition.html
                    output: web
                  - title: Retrieve Feature Definition
                    url: /protocol-examples-retrievedefinition.html
                    output: web
                  - title: Create Feature Properties
                    url: /protocol-examples-createproperties.html
                    output: web
                  - title: Delete Feature Properties
                    url: /protocol-examples-deleteproperties.html
                    output: web
                  - title: Modify Feature Properties
                    url: /protocol-examples-modifyproperties.html
                    output: web
                  - title: Retrieve Feature Properties
                    url: /protocol-examples-retrieveproperties.html
                    output: web
                  - title: Create a single Property
                    url: /protocol-examples-createproperty.html
                    output: web
                  - title: Delete a single Property
                    url: /protocol-examples-deleteproperty.html
                    output: web
                  - title: Modify a single Property
                    url: /protocol-examples-modifyproperty.html
                    output: web
                  - title: Retrieve a single Property
                    url: /protocol-examples-retrieveproperty.html
                    output: web
                  - title: Create desired Feature Properties
                    url: /protocol-examples-createdesiredproperties.html
                    output: web
                  - title: Delete desired Feature Properties
                    url: /protocol-examples-deletedesiredproperties.html
                    output: web
                  - title: Modify desired Feature Properties
                    url: /protocol-examples-modifydesiredproperties.html
                    output: web
                  - title: Retrieve desired Feature Properties
                    url: /protocol-examples-retrievedesiredproperties.html
                    output: web
                  - title: Create a single desired Property
                    url: /protocol-examples-createdesiredproperty.html
                    output: web
                  - title: Delete a single desired Property
                    url: /protocol-examples-deletedesiredproperty.html
                    output: web
                  - title: Modify a single desired Property
                    url: /protocol-examples-modifydesiredproperty.html
                    output: web
                  - title: Retrieve a single desired Property
                    url: /protocol-examples-retrievedesiredproperty.html
                    output: web
                  - title: Error responses
                    url: /protocol-examples-errorresponses.html
                    output: web
              - title: → Things merge examples
                output: web
                subfolderitems:
                  - title: Merge a Thing
                    url: /protocol-examples-mergething.html
                    output: web
                  - title: Merge the Policy ID of a Thing
                    url: /protocol-examples-mergepolicyid.html
                    output: web
                  - title: Merge Attributes
                    url: /protocol-examples-mergeattributes.html
                    output: web
                  - title: Merge a single Attribute
                    url: /protocol-examples-mergeattribute.html
                    output: web
                  - title: Merge a Definition
                    url: /protocol-examples-mergethingdefinition.html
                    output: web
                  - title: Merge Features
                    url: /protocol-examples-mergefeatures.html
                    output: web
                  - title: Merge a single Feature
                    url: /protocol-examples-mergefeature.html
                    output: web
                  - title: Merge Feature Definition
                    url: /protocol-examples-mergefeaturedefinition.html
                    output: web
                  - title: Merge Feature Properties
                    url: /protocol-examples-mergeproperties.html
                    output: web
                  - title: Merge a single Property
                    url: /protocol-examples-mergeproperty.html
                    output: web
                  - title: Merge desired Feature Properties
                    url: /protocol-examples-mergedesiredproperties.html
                    output: web
                  - title: Merge a single desired Property
                    url: /protocol-examples-mergedesiredproperty.html
                    output: web
                  - title: Error responses
                    url: /protocol-examples-errorresponses.html
                    output: web
              - title: → Policies examples
                output: web
                subfolderitems:
                  - title: Create a Policy
                    url: /protocol-examples-policies-createpolicy.html
                    output: web
                  - title: Delete a Policy
                    url: /protocol-examples-policies-deletepolicy.html
                    output: web
                  - title: Modify a Policy
                    url: /protocol-examples-policies-modifypolicy.html
                    output: web
                  - title: Retrieve a Policy
                    url: /protocol-examples-policies-retrievepolicy.html
                    output: web
                  - title: Modify entries
                    url: /protocol-examples-policies-modifypolicyentries.html
                    output: web
                  - title: Retrieve entries
                    url: /protocol-examples-policies-retrievepolicyentries.html
                    output: web
                  - title: Create a single entry
                    url: /protocol-examples-policies-createpolicyentry.html
                    output: web
                  - title: Delete a single entry
                    url: /protocol-examples-policies-deletepolicyentry.html
                    output: web
                  - title: Modify a single entry
                    url: /protocol-examples-policies-modifypolicyentry.html
                    output: web
                  - title: Retrieve a single entry
                    url: /protocol-examples-policies-retrievepolicyentry.html
                    output: web
                  - title: Modify subjects
                    url: /protocol-examples-policies-modifysubjects.html
                    output: web
                  - title: Retrieve subjects
                    url: /protocol-examples-policies-retrievesubjects.html
                    output: web
                  - title: Create a single subject
                    url: /protocol-examples-policies-createsubject.html
                    output: web
                  - title: Delete a single subject
                    url: /protocol-examples-policies-deletesubject.html
                    output: web
                  - title: Modify a single subject
                    url: /protocol-examples-policies-modifysubject.html
                    output: web
                  - title: Retrieve a single subject
                    url: /protocol-examples-policies-retrievesubject.html
                    output: web
                  - title: Modify resources
                    url: /protocol-examples-policies-modifyresources.html
                    output: web
                  - title: Retrieve resources
                    url: /protocol-examples-policies-retrieveresources.html
                    output: web
                  - title: Create a single resource
                    url: /protocol-examples-policies-createresource.html
                    output: web
                  - title: Delete a single resource
                    url: /protocol-examples-policies-deleteresource.html
                    output: web
                  - title: Modify a single resource
                    url: /protocol-examples-policies-modifyresource.html
                    output: web
                  - title: Retrieve a single resource
                    url: /protocol-examples-policies-retrieveresource.html
                    output: web
                  - title: Error responses
                    url: /protocol-examples-policies-errorresponses.html
                    output: web
                  - title: Announcement for subject deletion
                    url: /protocol-examples-policies-announcement-subjectDeletion.html
                    output: web
              - title: → Connections examples
                output: web
                subfolderitems:
                  - title: Announcement for connection opened
                    url: /protocol-examples-connections-announcement-opened.html
                    output: web
                  - title: Announcement for connection gracefully closed
                    url: /protocol-examples-connections-announcement-closed.html
                    output: web
          - title: → Search examples
            url: /protocol-examples-search.html
            output: web
      - title: Sandbox
        url: /sandbox.html
        output: web

      - title: Presentations
        url: /presentations.html
        output: web

      - title: Glossary
        url: /glossary.html
        output: web

      - title: Feedback
        url: /feedback.html
        output: web<|MERGE_RESOLUTION|>--- conflicted
+++ resolved
@@ -23,13 +23,11 @@
       - title: Release Notes
         output: web
         folderitems:
-<<<<<<< HEAD
           - title: 2.4.0
             url: /release_notes_240.html
-=======
+            output: web
           - title: 2.3.1
             url: /release_notes_231.html
->>>>>>> 5e6b0892
             output: web
           - title: 2.3.0
             url: /release_notes_230.html
