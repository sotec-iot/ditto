--- conflicted
+++ resolved
@@ -127,12 +127,8 @@
 
     @Override
     public ConnectionDeleted setDittoHeaders(final DittoHeaders dittoHeaders) {
-<<<<<<< HEAD
-        return of(getConnectionEntityId(), getRevision(), getTimestamp().orElse(null), dittoHeaders,
+        return of(getEntityId(), getRevision(), getTimestamp().orElse(null), dittoHeaders,
                 getMetadata().orElse(null));
-=======
-        return of(getEntityId(), getTimestamp().orElse(null), dittoHeaders);
->>>>>>> 94b94990
     }
 
     @Override
