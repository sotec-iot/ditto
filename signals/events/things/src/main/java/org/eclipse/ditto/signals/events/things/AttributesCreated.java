--- conflicted
+++ resolved
@@ -152,21 +152,13 @@
 
     @Override
     public AttributesCreated setRevision(final long revision) {
-<<<<<<< HEAD
-        return of(getThingEntityId(), createdAttributes, revision, getTimestamp().orElse(null), getDittoHeaders(),
-=======
-        return of(getEntityId(), attributesCreated, revision, getTimestamp().orElse(null), getDittoHeaders(),
->>>>>>> 94b94990
+        return of(getEntityId(), createdAttributes, revision, getTimestamp().orElse(null), getDittoHeaders(),
                 getMetadata().orElse(null));
     }
 
     @Override
     public AttributesCreated setDittoHeaders(final DittoHeaders dittoHeaders) {
-<<<<<<< HEAD
-        return of(getThingEntityId(), createdAttributes, getRevision(), getTimestamp().orElse(null), dittoHeaders,
-=======
-        return of(getEntityId(), attributesCreated, getRevision(), getTimestamp().orElse(null), dittoHeaders,
->>>>>>> 94b94990
+        return of(getEntityId(), createdAttributes, getRevision(), getTimestamp().orElse(null), dittoHeaders,
                 getMetadata().orElse(null));
     }
 
