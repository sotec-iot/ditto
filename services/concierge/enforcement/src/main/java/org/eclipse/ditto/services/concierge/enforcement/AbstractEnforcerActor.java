/*
 * Copyright (c) 2019 Contributors to the Eclipse Foundation
 *
 * See the NOTICE file(s) distributed with this work for additional
 * information regarding copyright ownership.
 *
 * This program and the accompanying materials are made available under the
 * terms of the Eclipse Public License 2.0 which is available at
 * http://www.eclipse.org/legal/epl-2.0
 *
 * SPDX-License-Identifier: EPL-2.0
 */
package org.eclipse.ditto.services.concierge.enforcement;

import java.time.Duration;

import javax.annotation.Nullable;

import org.eclipse.ditto.model.base.headers.WithDittoHeaders;
import org.eclipse.ditto.model.enforcers.Enforcer;
import org.eclipse.ditto.services.concierge.common.ConciergeConfig;
import org.eclipse.ditto.services.concierge.common.DittoConciergeConfig;
import org.eclipse.ditto.services.concierge.common.EnforcementConfig;
import org.eclipse.ditto.services.models.policies.PolicyTag;
import org.eclipse.ditto.services.utils.akka.controlflow.AbstractGraphActor;
import org.eclipse.ditto.services.utils.cache.Cache;
import org.eclipse.ditto.services.utils.cache.CaffeineCache;
import org.eclipse.ditto.services.utils.cache.EntityIdWithResourceType;
import org.eclipse.ditto.services.utils.cache.InvalidateCacheEntry;
import org.eclipse.ditto.services.utils.cache.entry.Entry;
import org.eclipse.ditto.services.utils.cluster.DistPubSubAccess;
import org.eclipse.ditto.services.utils.config.DefaultScopedConfig;
import org.eclipse.ditto.services.utils.metrics.DittoMetrics;
import org.eclipse.ditto.services.utils.metrics.instruments.timer.PreparedTimer;
import org.eclipse.ditto.services.utils.metrics.instruments.timer.StartedTimer;
import org.eclipse.ditto.signals.base.Signal;
import org.eclipse.ditto.signals.commands.base.Command;
import org.eclipse.ditto.signals.commands.policies.PolicyCommand;

import com.github.benmanes.caffeine.cache.Caffeine;

import akka.actor.ActorRef;
import akka.japi.pf.ReceiveBuilder;
import akka.stream.javadsl.Sink;

/**
 * Extensible actor to execute enforcement behavior.
 */
public abstract class AbstractEnforcerActor extends AbstractGraphActor<Contextual<WithDittoHeaders>,
        WithDittoHeaders> {

    private static final String TIMER_NAME = "concierge_enforcements";

    /**
     * Contextual information about this actor.
     */
    protected final Contextual<WithDittoHeaders> contextual;

    private final EnforcementConfig enforcementConfig;

    @Nullable
    private final Cache<EntityIdWithResourceType, Entry<EntityIdWithResourceType>> thingIdCache;
    @Nullable
    private final Cache<EntityIdWithResourceType, Entry<Enforcer>> aclEnforcerCache;
    @Nullable
    private final Cache<EntityIdWithResourceType, Entry<Enforcer>> policyEnforcerCache;


    /**
     * Create an instance of this actor.
     *
     * @param pubSubMediator Akka pub-sub-mediator.
     * @param conciergeForwarder the concierge forwarder.
     * @param thingIdCache the cache for Thing IDs to either ACL or Policy ID.
     * @param aclEnforcerCache the ACL cache.
     * @param policyEnforcerCache the Policy cache.
     */
    protected AbstractEnforcerActor(final ActorRef pubSubMediator,
            final ActorRef conciergeForwarder,
            @Nullable final Cache<EntityIdWithResourceType, Entry<EntityIdWithResourceType>> thingIdCache,
            @Nullable final Cache<EntityIdWithResourceType, Entry<Enforcer>> aclEnforcerCache,
            @Nullable final Cache<EntityIdWithResourceType, Entry<Enforcer>> policyEnforcerCache) {

        super(WithDittoHeaders.class);

        final ConciergeConfig conciergeConfig = DittoConciergeConfig.of(
                DefaultScopedConfig.dittoScoped(getContext().getSystem().settings().config())
        );
        enforcementConfig = conciergeConfig.getEnforcementConfig();

        this.thingIdCache = thingIdCache;
        this.aclEnforcerCache = aclEnforcerCache;
        this.policyEnforcerCache = policyEnforcerCache;

        contextual = Contextual.forActor(getSelf(), getContext().getSystem().deadLetters(),
                pubSubMediator, conciergeForwarder, enforcementConfig.getAskTimeout(), logger,
                createResponseReceiverCache(conciergeConfig)
        );

        // register for sending messages via pub/sub to this enforcer
        // used for receiving cache invalidations from brother concierge nodes
        pubSubMediator.tell(DistPubSubAccess.put(getSelf()), getSelf());
        // register for receiving invalidate policy enforcers
        pubSubMediator.tell(DistPubSubAccess.subscribe(PolicyTag.PUB_SUB_TOPIC_INVALIDATE_ENFORCERS, self()),
                ActorRef.noSender());
    }

    @Override
    protected void preEnhancement(final ReceiveBuilder receiveBuilder) {
        receiveBuilder
                .match(PolicyTag.class, policyTag -> {
                    logger.debug("Received <{}> -> Invalidating caches...", policyTag);
                    final EntityIdWithResourceType entityId = EntityIdWithResourceType.of(PolicyCommand.RESOURCE_TYPE,
                            policyTag.getEntityId());
                    invalidateCaches(entityId);
                })
                .match(InvalidateCacheEntry.class, invalidateCacheEntry -> {
                    logger.debug("Received <{}> -> Invalidating caches...", invalidateCacheEntry);
                    final EntityIdWithResourceType entityId = invalidateCacheEntry.getEntityId();
                    invalidateCaches(entityId);
                });
    }

    private void invalidateCaches(final EntityIdWithResourceType entityId) {
        if (thingIdCache != null) {
            final boolean invalidated = thingIdCache.invalidate(entityId);
            logger.debug("Thing ID cache for entity ID <{}> was invalidated: {}", entityId, invalidated);
        }
        if (aclEnforcerCache != null) {
            final boolean invalidated = aclEnforcerCache.invalidate(entityId);
            logger.debug("ACL enforcer cache for entity ID <{}> was invalidated: {}", entityId, invalidated);
        }
        if (policyEnforcerCache != null) {
            final boolean invalidated = policyEnforcerCache.invalidate(entityId);
            logger.debug("Policy enforcer cache for entity ID <{}> was invalidated: {}", entityId, invalidated);
        }
    }

    @Override
    protected Contextual<WithDittoHeaders> beforeProcessMessage(final Contextual<WithDittoHeaders> contextual) {
        return contextual.withTimer(createTimer(contextual.getMessage()));
    }

<<<<<<< HEAD
    private StartedTimer createTimer(final WithDittoHeaders withDittoHeaders) {
        final ExpiringTimerBuilder timerBuilder = DittoMetrics.expiringTimer(TIMER_NAME);
=======
    private StartedTimer createTimer(final WithDittoHeaders<?> withDittoHeaders) {
        final PreparedTimer expiringTimer = DittoMetrics.timer(TIMER_NAME);
>>>>>>> d6cbd8bc

        withDittoHeaders.getDittoHeaders().getChannel().ifPresent(channel ->
                expiringTimer.tag("channel", channel)
        );
        if (withDittoHeaders instanceof Signal) {
            expiringTimer.tag("resource", ((Signal<?>) withDittoHeaders).getResourceType());
        }
        if (withDittoHeaders instanceof Command) {
            expiringTimer.tag("category", ((Command<?>) withDittoHeaders).getCategory().name().toLowerCase());
        }
        return expiringTimer.start();
    }

    @Override
    protected abstract Sink<Contextual<WithDittoHeaders>, ?> createSink();

    @Override
    protected int getBufferSize() {
        return enforcementConfig.getBufferSize();
    }

    @Override
    protected Contextual<WithDittoHeaders> mapMessage(final WithDittoHeaders message) {
        return contextual.withReceivedMessage(message, getSender());
    }

    @Nullable
    private static Cache<String, ActorRef> createResponseReceiverCache(final ConciergeConfig conciergeConfig) {
        if (conciergeConfig.getEnforcementConfig().shouldDispatchLiveResponsesGlobally()) {
            return CaffeineCache.of(Caffeine.newBuilder().expireAfterWrite(Duration.ofSeconds(120L)));
        } else {
            return null;
        }
    }

}<|MERGE_RESOLUTION|>--- conflicted
+++ resolved
@@ -141,13 +141,8 @@
         return contextual.withTimer(createTimer(contextual.getMessage()));
     }
 
-<<<<<<< HEAD
     private StartedTimer createTimer(final WithDittoHeaders withDittoHeaders) {
-        final ExpiringTimerBuilder timerBuilder = DittoMetrics.expiringTimer(TIMER_NAME);
-=======
-    private StartedTimer createTimer(final WithDittoHeaders<?> withDittoHeaders) {
         final PreparedTimer expiringTimer = DittoMetrics.timer(TIMER_NAME);
->>>>>>> d6cbd8bc
 
         withDittoHeaders.getDittoHeaders().getChannel().ifPresent(channel ->
                 expiringTimer.tag("channel", channel)
