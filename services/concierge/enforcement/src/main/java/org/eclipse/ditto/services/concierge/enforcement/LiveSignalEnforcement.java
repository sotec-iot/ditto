/*
 * Copyright (c) 2017 Contributors to the Eclipse Foundation
 *
 * See the NOTICE file(s) distributed with this work for additional
 * information regarding copyright ownership.
 *
 * This program and the accompanying materials are made available under the
 * terms of the Eclipse Public License 2.0 which is available at
 * http://www.eclipse.org/legal/epl-2.0
 *
 * SPDX-License-Identifier: EPL-2.0
 */
package org.eclipse.ditto.services.concierge.enforcement;

import static java.util.Objects.requireNonNull;
import static org.eclipse.ditto.services.models.policies.Permission.WRITE;

import java.util.Optional;
import java.util.UUID;
import java.util.concurrent.CompletableFuture;
import java.util.concurrent.CompletionStage;

import org.eclipse.ditto.json.JsonFactory;
import org.eclipse.ditto.json.JsonPointer;
import org.eclipse.ditto.model.base.headers.DittoHeaders;
import org.eclipse.ditto.model.base.headers.WithDittoHeaders;
import org.eclipse.ditto.model.enforcers.AclEnforcer;
import org.eclipse.ditto.model.enforcers.EffectedSubjects;
import org.eclipse.ditto.model.enforcers.Enforcer;
import org.eclipse.ditto.model.messages.MessageFormatInvalidException;
import org.eclipse.ditto.model.messages.MessageSendNotAllowedException;
import org.eclipse.ditto.model.policies.PoliciesResourceType;
import org.eclipse.ditto.model.policies.ResourceKey;
import org.eclipse.ditto.model.things.ThingId;
import org.eclipse.ditto.protocoladapter.UnknownCommandException;
import org.eclipse.ditto.services.models.concierge.pubsub.LiveSignalPub;
import org.eclipse.ditto.services.models.concierge.streaming.StreamingType;
import org.eclipse.ditto.services.models.policies.Permission;
import org.eclipse.ditto.services.utils.akka.LogUtil;
import org.eclipse.ditto.services.utils.cache.Cache;
import org.eclipse.ditto.services.utils.cache.EntityIdWithResourceType;
import org.eclipse.ditto.services.utils.cache.entry.Entry;
import org.eclipse.ditto.services.utils.pubsub.DistributedPub;
import org.eclipse.ditto.signals.base.Signal;
import org.eclipse.ditto.signals.commands.base.Command;
import org.eclipse.ditto.signals.commands.base.CommandResponse;
import org.eclipse.ditto.signals.commands.base.exceptions.GatewayInternalErrorException;
import org.eclipse.ditto.signals.commands.messages.MessageCommand;
import org.eclipse.ditto.signals.commands.messages.SendClaimMessage;
import org.eclipse.ditto.signals.commands.things.ThingCommand;
import org.eclipse.ditto.signals.commands.things.exceptions.EventSendNotAllowedException;
import org.eclipse.ditto.signals.commands.things.exceptions.ThingNotAccessibleException;
import org.eclipse.ditto.signals.events.base.Event;
import org.eclipse.ditto.signals.events.things.ThingEvent;

import akka.actor.ActorRef;
import akka.japi.Pair;

/**
 * Enforces live commands (including message commands) and live events.
 */
public final class LiveSignalEnforcement extends AbstractEnforcement<Signal<?>> {

    private final EnforcerRetriever enforcerRetriever;
    private final LiveSignalPub liveSignalPub;

    private LiveSignalEnforcement(final Contextual<Signal<?>> context,
            final Cache<EntityIdWithResourceType, Entry<EntityIdWithResourceType>> thingIdCache,
            final Cache<EntityIdWithResourceType, Entry<Enforcer>> policyEnforcerCache,
            final Cache<EntityIdWithResourceType, Entry<Enforcer>> aclEnforcerCache,
            final LiveSignalPub liveSignalPub) {

        super(context);
        requireNonNull(thingIdCache);
        requireNonNull(policyEnforcerCache);
        requireNonNull(aclEnforcerCache);
        enforcerRetriever =
                PolicyOrAclEnforcerRetrieverFactory.create(thingIdCache, policyEnforcerCache, aclEnforcerCache);
        this.liveSignalPub = liveSignalPub;
    }

    /**
     * {@link EnforcementProvider} for {@link LiveSignalEnforcement}.
     */
    public static final class Provider implements EnforcementProvider<Signal<?>> {

        private final Cache<EntityIdWithResourceType, Entry<EntityIdWithResourceType>> thingIdCache;
        private final Cache<EntityIdWithResourceType, Entry<Enforcer>> policyEnforcerCache;
        private final Cache<EntityIdWithResourceType, Entry<Enforcer>> aclEnforcerCache;
        private final LiveSignalPub liveSignalPub;

        /**
         * Constructor.
         *
         * @param thingIdCache the thing-id-cache.
         * @param policyEnforcerCache the policy-enforcer cache.
         * @param aclEnforcerCache the acl-enforcer cache.
         * @param liveSignalPub distributed-pub access for live signal publication
         */
        public Provider(final Cache<EntityIdWithResourceType, Entry<EntityIdWithResourceType>> thingIdCache,
                final Cache<EntityIdWithResourceType, Entry<Enforcer>> policyEnforcerCache,
                final Cache<EntityIdWithResourceType, Entry<Enforcer>> aclEnforcerCache,
                final LiveSignalPub liveSignalPub) {

            this.thingIdCache = requireNonNull(thingIdCache);
            this.policyEnforcerCache = requireNonNull(policyEnforcerCache);
            this.aclEnforcerCache = requireNonNull(aclEnforcerCache);
            this.liveSignalPub = liveSignalPub;
        }

        @Override
        @SuppressWarnings({"unchecked", "rawtypes"})
        public Class<Signal<?>> getCommandClass() {
            return (Class) Signal.class;
        }

        @Override
        public boolean isApplicable(final Signal<?> signal) {
            return LiveSignalEnforcement.isLiveSignal(signal);
        }

        @Override
        public AbstractEnforcement<Signal<?>> createEnforcement(final Contextual<Signal<?>> context) {
            return new LiveSignalEnforcement(context, thingIdCache, policyEnforcerCache, aclEnforcerCache,
                    liveSignalPub);
        }

    }

    @Override
    public CompletionStage<Contextual<WithDittoHeaders>> enforce() {
        final Signal<?> liveSignal = signal();
        LogUtil.enhanceLogWithCorrelationIdOrRandom(liveSignal);
        return enforcerRetriever.retrieve(entityId(), (enforcerKeyEntry, enforcerEntry) -> {
            try {
                return doEnforce(liveSignal, enforcerEntry)
                        .exceptionally(this::handleExceptionally);
            } catch (final RuntimeException e) {
                return CompletableFuture.completedFuture(handleExceptionally(e));
            }
        });
    }

    private CompletionStage<Contextual<WithDittoHeaders>> doEnforce(final Signal<?> liveSignal,
            final Entry<Enforcer> enforcerEntry) {

        final Optional<String> correlationIdOpt = liveSignal.getDittoHeaders().getCorrelationId();
        if (enforcerEntry.exists() && correlationIdOpt.isPresent()) {
            final Enforcer enforcer = enforcerEntry.getValueOrThrow();

            if (liveSignal instanceof SendClaimMessage) {
                // claim messages require no enforcement, publish them right away:
                final SendClaimMessage<?> sendClaimMessage = (SendClaimMessage<?>) liveSignal;
                return publishMessageCommand(sendClaimMessage, enforcer);
            } else if (liveSignal instanceof CommandResponse) {
                return enforceLiveCommandResponse(liveSignal, correlationIdOpt.get());
            } else {
                final Optional<StreamingType> streamingType = StreamingType.fromSignal(liveSignal);
                if (streamingType.isPresent()) {
                    return enforceLiveSignal(streamingType.get(), liveSignal, enforcer);
                } else {
                    log().error("Unsupported Signal in LiveSignalEnforcement: <{}>", liveSignal);
                    throw GatewayInternalErrorException.newBuilder()
                            .dittoHeaders(liveSignal.getDittoHeaders())
                            .build();
                }
            }
        } else {
            // drop live command to nonexistent things and respond with error.
            log(liveSignal).info(
                    "Command of type <{}> with ID <{}> could not be dispatched as no enforcer could be" +
                            " looked up! Answering with ThingNotAccessibleException.", liveSignal.getType(),
                    liveSignal.getEntityId());
            throw ThingNotAccessibleException.newBuilder(ThingId.of(entityId().getId()))
                    .dittoHeaders(liveSignal.getDittoHeaders())
                    .build();
        }
    }

    private CompletionStage<Contextual<WithDittoHeaders>> enforceLiveCommandResponse(final Signal<?> liveSignal,
            final String correlationId) {
        final Optional<Cache<String, ActorRef>> responseReceiversOptional = context.getResponseReceivers();
        if (responseReceiversOptional.isPresent()) {
            final Cache<String, ActorRef> responseReceivers = responseReceiversOptional.get();
            return responseReceivers.get(correlationId).thenApply(responseReceiverEntry -> {
                if (responseReceiverEntry.isPresent()) {
                    responseReceivers.invalidate(correlationId);
                    final ActorRef responseReceiver = responseReceiverEntry.get();
                    log().debug("Scheduling CommandResponse <{}> to original sender <{}>", liveSignal,
                            responseReceiver);
                    return withMessageToReceiver(liveSignal, responseReceiverEntry.get());
                } else {
                    if (log().isDebugEnabled()) {
                        log().debug("Got <{}> with unknown correlation ID: <{}>", liveSignal.getType(), liveSignal);
                    } else {
                        log().info("Got <{}> with unknown correlation ID: <{}>", liveSignal.getType(), correlationId);
                    }
                    return withMessageToReceiver(null, null);
                }
            });
        } else {
            if (log().isDebugEnabled()) {
                log().debug("Got live response when global dispatching is inactive: <{}>", liveSignal);
            } else {
                log().info("Got live response when global dispatching is inactive: <{}> with correlation ID <{}>",
                        liveSignal.getType(),
                        liveSignal.getDittoHeaders().getCorrelationId().orElse(""));
            }
            return CompletableFuture.completedFuture(withMessageToReceiver(null, null));
        }
    }

    private CompletionStage<Contextual<WithDittoHeaders>> enforceLiveSignal(final StreamingType streamingType,
            final Signal<?> liveSignal, final Enforcer enforcer) {

        switch (streamingType) {
            case MESSAGES:
                return enforceMessageCommand((MessageCommand<?, ?>) liveSignal, enforcer);
            case LIVE_EVENTS:
                return enforceLiveEvent(liveSignal, enforcer);
            case LIVE_COMMANDS:
                if (enforcer instanceof AclEnforcer) {
                    ThingCommandEnforcement.authorizeByAclOrThrow(enforcer, (ThingCommand<?>) liveSignal);
                } else {
                    ThingCommandEnforcement.authorizeByPolicyOrThrow(enforcer, (ThingCommand<?>) liveSignal);
                }
<<<<<<< HEAD
                final Command<?> withReadSubjects =
                        addEffectedReadSubjectsToThingSignal((Command<?>) liveSignal, enforcer);
                log(withReadSubjects).info("Live Command was authorized: <{}>", withReadSubjects);
                if (liveSignal.getDittoHeaders().isResponseRequired()) {
                    responseReceivers.put(correlationId, ResponseReceiver.of(sender, liveSignal.getDittoHeaders()));
=======

                if (authorized) {
                    final Command<?> withReadSubjects =
                            addEffectedReadSubjectsToThingSignal((Command<?>) liveSignal, enforcer);
                    log(withReadSubjects).info("Live Command was authorized: <{}>", withReadSubjects);
                    return publishLiveSignal(withReadSubjects, liveSignalPub.command());
                } else {
                    log(liveSignal).info("Live Command was NOT authorized: <{}>", liveSignal);
                    throw ThingCommandEnforcement.errorForThingCommand((ThingCommand<?>) liveSignal);
>>>>>>> 9896f800
                }
                return CompletableFuture.completedFuture(publishLiveSignal(withReadSubjects, liveSignalPub.command()));
            default:
                log(liveSignal).warning("Ignoring unsupported command signal: <{}>", liveSignal);
                throw UnknownCommandException.newBuilder(liveSignal.getName())
                        .message("The sent command is not supported as live command")
                        .dittoHeaders(liveSignal.getDittoHeaders())
                        .build();
        }
    }

    private CompletionStage<Contextual<WithDittoHeaders>> enforceLiveEvent(final Signal<?> liveSignal,
            final Enforcer enforcer) {
        // enforce Live Events
        final boolean authorized = enforcer.hasUnrestrictedPermissions(
                // only check access to root resource for now
                PoliciesResourceType.thingResource("/"),
                liveSignal.getDittoHeaders().getAuthorizationContext(),
                WRITE);

        if (authorized) {
            log(liveSignal).info("Live Event was authorized: <{}>", liveSignal);
            final Event<?> withReadSubjects = addEffectedReadSubjectsToThingSignal((Event<?>) liveSignal, enforcer);
            return publishLiveSignal(withReadSubjects, liveSignalPub.event());
        } else {
            log(liveSignal).info("Live Event was NOT authorized: <{}>", liveSignal);
            throw EventSendNotAllowedException.newBuilder(((ThingEvent<?>) liveSignal).getThingEntityId())
                    .dittoHeaders(liveSignal.getDittoHeaders())
                    .build();
        }
    }

    /**
     * Tests whether a signal is applicable for live signal enforcement.
     *
     * @param signal the signal to test.
     * @return whether the signal belongs to the live channel.
     */
    static boolean isLiveSignal(final Signal<?> signal) {
        return StreamingType.isLiveSignal(signal);
    }

    private CompletionStage<Contextual<WithDittoHeaders>> enforceMessageCommand(final MessageCommand<?, ?> command,
            final Enforcer enforcer) {
        if (isAuthorized(command, enforcer)) {
            return publishMessageCommand(command, enforcer);
        } else {
            return CompletableFuture.failedStage(rejectMessageCommand(command));
        }
    }

    private CompletionStage<Contextual<WithDittoHeaders>> publishMessageCommand(final MessageCommand<?, ?> command,
            final Enforcer enforcer) {
        final ResourceKey resourceKey =
                ResourceKey.newInstance(MessageCommand.RESOURCE_TYPE, command.getResourcePath());
        final EffectedSubjects effectedSubjects = enforcer.getSubjectsWithPermission(resourceKey, Permission.READ);
        final DittoHeaders headersWithReadSubjects = DittoHeaders.newBuilder(command.getDittoHeaders())
                .readGrantedSubjects(effectedSubjects.getGranted())
                .readRevokedSubjects(effectedSubjects.getRevoked())
                .build();

        final MessageCommand<?, ?> commandWithReadSubjects = command.setDittoHeaders(headersWithReadSubjects);
        return publishLiveSignal(commandWithReadSubjects, liveSignalPub.message());
    }

    private MessageSendNotAllowedException rejectMessageCommand(final MessageCommand<?, ?> command) {
        final MessageSendNotAllowedException error =
                MessageSendNotAllowedException.newBuilder(command.getThingEntityId())
                        .dittoHeaders(command.getDittoHeaders())
                        .build();

        log(command).info(
                "The command <{}> was not forwarded due to insufficient rights {}: {} - AuthorizationContext: {}",
                command.getType(), error.getClass().getSimpleName(), error.getMessage(),
                command.getDittoHeaders().getAuthorizationContext());
        return error;
    }

    @SuppressWarnings("unchecked")
    private <T extends Signal<?>> CompletionStage<Contextual<WithDittoHeaders>> publishLiveSignal(final T signal,
            final DistributedPub<T> pub) {
        // using pub/sub to publish the command to any interested parties (e.g. a Websocket):
        log(signal).debug("Publish message to pub-sub");
        return addToResponseReceiver(signal).thenApply(newSignal ->
                withMessageToReceiver(newSignal, pub.getPublisher(), obj -> pub.wrapForPublication((T) obj))
        );
    }

    private CompletionStage<Signal<?>> addToResponseReceiver(final Signal<?> signal) {
        final Optional<Cache<String, ActorRef>> cacheOptional = context.getResponseReceivers();
        if (cacheOptional.isPresent() && signal instanceof Command && signal.getDittoHeaders().isResponseRequired()) {
            return insertResponseReceiverConflictFree(cacheOptional.get(), signal, sender());
        } else {
            return CompletableFuture.completedStage(signal);
        }
    }

    private boolean isAuthorized(final MessageCommand<?, ?> command, final Enforcer enforcer) {
        return enforcer.hasUnrestrictedPermissions(
                extractMessageResourceKey(command),
                command.getDittoHeaders().getAuthorizationContext(),
                WRITE);
    }

    private ResourceKey extractMessageResourceKey(final MessageCommand<?, ?> command) {
        try {
            final JsonPointer resourcePath = command.getResourcePath();
            return PoliciesResourceType.messageResource(resourcePath);
        } catch (final IllegalArgumentException e) {
            throw MessageFormatInvalidException.newBuilder(JsonFactory.nullArray())
                    .message("Unable to determine message resource path.")
                    .description("Please verify that the thing ID, message subject and direction are set correctly.")
                    .dittoHeaders(command.getDittoHeaders())
                    .build();
        }
    }

<<<<<<< HEAD
=======
    private static CompletionStage<Signal<?>> insertResponseReceiverConflictFree(final Cache<String, ActorRef> cache,
            final Signal<?> signal, final ActorRef responseReceiver) {

        return setUniqueCorrelationIdForGlobalDispatching(cache, signal)
                .thenApply(correlationIdAndSignal -> {
                    cache.put(correlationIdAndSignal.first(), responseReceiver);
                    return correlationIdAndSignal.second();
                });
    }

    private static CompletionStage<Pair<String, Signal<?>>> setUniqueCorrelationIdForGlobalDispatching(
            final Cache<String, ?> cache, final Signal<?> signal) {
        final String correlationId =
                signal.getDittoHeaders().getCorrelationId().orElseGet(() -> UUID.randomUUID().toString());

        return cache.get(correlationId).thenCompose(entry -> {
            final CompletionStage<String> uniqueCorrelationIdFuture;
            if (entry.isPresent()) {
                uniqueCorrelationIdFuture = findUniqueCorrelationId(cache, correlationId, getNextSuffix());
            } else {
                uniqueCorrelationIdFuture = CompletableFuture.completedStage(correlationId);
            }
            return uniqueCorrelationIdFuture.thenApply(newCorrelationId -> Pair.create(
                    newCorrelationId,
                    signal.setDittoHeaders(signal.getDittoHeaders().toBuilder()
                            // always set "keep-cid" to true because global dispatching is active
                            .correlationId(newCorrelationId)
                            .build())
            ));
        });
    }

    private static String getNextSuffix() {
        return Long.toHexString(Double.doubleToRawLongBits(Math.random()));
    }

    private static CompletionStage<String> findUniqueCorrelationId(
            final Cache<String, ?> cache, final String startingId, final String suffix) {
        final String nextCorrelationId = startingId + "#x" + suffix;
        return cache.get(nextCorrelationId).thenCompose(entry -> {
            if (entry.isPresent()) {
                return findUniqueCorrelationId(cache, startingId, getNextSuffix());
            } else {
                return CompletableFuture.completedStage(nextCorrelationId);
            }
        });
    }

>>>>>>> 9896f800
}<|MERGE_RESOLUTION|>--- conflicted
+++ resolved
@@ -219,18 +219,15 @@
             case LIVE_EVENTS:
                 return enforceLiveEvent(liveSignal, enforcer);
             case LIVE_COMMANDS:
+                final boolean authorized;
                 if (enforcer instanceof AclEnforcer) {
-                    ThingCommandEnforcement.authorizeByAclOrThrow(enforcer, (ThingCommand<?>) liveSignal);
+                    authorized = ThingCommandEnforcement.authorizeByAcl(enforcer, (ThingCommand<?>) liveSignal)
+                            .isPresent();
                 } else {
-                    ThingCommandEnforcement.authorizeByPolicyOrThrow(enforcer, (ThingCommand<?>) liveSignal);
+                    authorized =
+                            ThingCommandEnforcement.authorizeByPolicy(enforcer, (ThingCommand<?>) liveSignal)
+                                    .isPresent();
                 }
-<<<<<<< HEAD
-                final Command<?> withReadSubjects =
-                        addEffectedReadSubjectsToThingSignal((Command<?>) liveSignal, enforcer);
-                log(withReadSubjects).info("Live Command was authorized: <{}>", withReadSubjects);
-                if (liveSignal.getDittoHeaders().isResponseRequired()) {
-                    responseReceivers.put(correlationId, ResponseReceiver.of(sender, liveSignal.getDittoHeaders()));
-=======
 
                 if (authorized) {
                     final Command<?> withReadSubjects =
@@ -240,9 +237,7 @@
                 } else {
                     log(liveSignal).info("Live Command was NOT authorized: <{}>", liveSignal);
                     throw ThingCommandEnforcement.errorForThingCommand((ThingCommand<?>) liveSignal);
->>>>>>> 9896f800
                 }
-                return CompletableFuture.completedFuture(publishLiveSignal(withReadSubjects, liveSignalPub.command()));
             default:
                 log(liveSignal).warning("Ignoring unsupported command signal: <{}>", liveSignal);
                 throw UnknownCommandException.newBuilder(liveSignal.getName())
@@ -358,8 +353,6 @@
         }
     }
 
-<<<<<<< HEAD
-=======
     private static CompletionStage<Signal<?>> insertResponseReceiverConflictFree(final Cache<String, ActorRef> cache,
             final Signal<?> signal, final ActorRef responseReceiver) {
 
@@ -408,5 +401,4 @@
         });
     }
 
->>>>>>> 9896f800
 }