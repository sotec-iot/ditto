--- conflicted
+++ resolved
@@ -52,12 +52,9 @@
                 PurgeNamespace.class,
                 RetrieveResource.class,
                 DeleteSubject.class,
-<<<<<<< HEAD
                 Cleanup.class,
-                RetrieveHealth.class
-=======
+                RetrieveHealth.class,
                 PurgeEntities.class
->>>>>>> bd72dcce
         );
     }
 
