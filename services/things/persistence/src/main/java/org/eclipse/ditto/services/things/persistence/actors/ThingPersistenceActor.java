--- conflicted
+++ resolved
@@ -40,18 +40,12 @@
 import org.eclipse.ditto.services.things.persistence.serializer.ThingMongoSnapshotAdapter;
 import org.eclipse.ditto.services.things.persistence.serializer.ThingWithSnapshotTag;
 import org.eclipse.ditto.services.things.persistence.strategies.AbstractReceiveStrategy;
-<<<<<<< HEAD
 import org.eclipse.ditto.services.things.persistence.strategies.ReceiveStrategy;
-import org.eclipse.ditto.services.things.starter.util.ConfigKeys;
 import org.eclipse.ditto.services.utils.akka.LogUtil;
 import org.eclipse.ditto.services.utils.cleanup.AbstractPersistentActorWithTimersAndCleanup;
+import org.eclipse.ditto.services.utils.config.DefaultScopedConfig;
 import org.eclipse.ditto.services.utils.persistence.SnapshotAdapter;
-=======
-import org.eclipse.ditto.services.utils.akka.LogUtil;
-import org.eclipse.ditto.services.utils.config.DefaultScopedConfig;
 import org.eclipse.ditto.services.utils.persistence.mongo.config.ActivityCheckConfig;
-import org.eclipse.ditto.services.utils.persistence.mongo.config.SnapshotConfig;
->>>>>>> 7a639d8a
 import org.eclipse.ditto.signals.base.WithThingId;
 import org.eclipse.ditto.signals.base.WithType;
 import org.eclipse.ditto.signals.commands.base.Command;
@@ -61,16 +55,9 @@
 import org.eclipse.ditto.signals.events.things.ThingModifiedEvent;
 
 import akka.actor.ActorRef;
-<<<<<<< HEAD
-import akka.actor.ActorSystem;
-import akka.actor.Props;
-import akka.cluster.pubsub.DistributedPubSubMediator;
-=======
-import akka.actor.Cancellable;
 import akka.actor.Props;
 import akka.cluster.pubsub.DistributedPubSubMediator;
 import akka.event.DiagnosticLoggingAdapter;
->>>>>>> 7a639d8a
 import akka.japi.pf.FI;
 import akka.japi.pf.ReceiveBuilder;
 import akka.persistence.RecoveryCompleted;
@@ -106,20 +93,12 @@
     private final DiagnosticLoggingAdapter log;
     private final String thingId;
     private final ActorRef pubSubMediator;
-<<<<<<< HEAD
     private final SnapshotAdapter<ThingWithSnapshotTag> snapshotAdapter;
-    private final Duration activityCheckInterval;
-    private final Duration activityCheckDeletedInterval;
     private final Receive handleThingEvents;
-    private final long snapshotThreshold;
+    private final ThingConfig thingConfig;
+    private final boolean logIncomingMessages;
     private long lastSnapshotRevision;
     private long confirmedSnapshotRevision;
-=======
-    private final ThingSnapshotter<?, ?> thingSnapshotter;
-    private final ThingConfig thingConfig;
-    private final boolean logIncomingMessages;
-    private final Receive handleThingEvents;
->>>>>>> 7a639d8a
 
     /**
      * Context for all {@link CommandReceiveStrategy} strategies - contains references to fields of {@code this}
@@ -130,41 +109,24 @@
     private long accessCounter;
     private Thing thing;
 
-<<<<<<< HEAD
     ThingPersistenceActor(final String thingId, final ActorRef pubSubMediator,
             final SnapshotAdapter<ThingWithSnapshotTag> snapshotAdapter) {
 
         this.thingId = thingId;
         this.pubSubMediator = pubSubMediator;
         this.snapshotAdapter = snapshotAdapter;
+        log = LogUtil.obtain(this);
         thing = null;
-
-        final Config config = getContext().system().settings().config();
-        activityCheckInterval = config.getDuration(ConfigKeys.Thing.ACTIVITY_CHECK_INTERVAL);
-        activityCheckDeletedInterval = config.getDuration(ConfigKeys.Thing.ACTIVITY_CHECK_DELETED_INTERVAL);
-
-        snapshotThreshold = getSnapshotThreshold(config);
-        lastSnapshotRevision = 0L;
-        final Duration snapshotInterval = config.getDuration(ConfigKeys.Thing.SNAPSHOT_INTERVAL);
-        timers().startPeriodicTimer("takeSnapshot", new TakeSnapshot(), snapshotInterval);
-=======
-    ThingPersistenceActor(final String thingId,
-            final ActorRef pubSubMediator,
-            final ThingSnapshotter.Create thingSnapshotterCreate) {
-
-        this.thingId = thingId;
-        this.pubSubMediator = pubSubMediator;
+        accessCounter = 0L;
+
         final DittoThingsConfig thingsConfig = DittoThingsConfig.of(
                 DefaultScopedConfig.dittoScoped(getContext().getSystem().settings().config())
         );
-        this.thingConfig = thingsConfig.getThingConfig();
-        this.logIncomingMessages = thingsConfig.isLogIncomingMessages();
-
-        log = LogUtil.obtain(this);
-
-        // Snapshotting
-        thingSnapshotter = getSnapshotter(thingSnapshotterCreate);
->>>>>>> 7a639d8a
+        thingConfig = thingsConfig.getThingConfig();
+        logIncomingMessages = thingsConfig.isLogIncomingMessages();
+
+        lastSnapshotRevision = 0L;
+        confirmedSnapshotRevision = 0L;
 
         final Runnable becomeCreatedRunnable = this::becomeThingCreatedHandler;
         final Runnable becomeDeletedRunnable = this::becomeThingDeletedHandler;
@@ -175,27 +137,13 @@
                     final EventStrategy<ThingEvent> eventHandleStrategy = EventHandleStrategy.getInstance();
                     thing = eventHandleStrategy.handle(event, thing, getRevisionNumber());
                 }).build();
-
-        accessCounter = 0L;
-        activityChecker = null;
-        thing = null;
-    }
-
-<<<<<<< HEAD
-=======
-    private ThingSnapshotter<?, ?> getSnapshotter(final ThingSnapshotter.Create snapshotterCreate) {
-        final SnapshotConfig snapshotConfig = thingConfig.getSnapshotConfig();
-        return snapshotterCreate.apply(this, pubSubMediator, snapshotConfig.isDeleteOldSnapshot(),
-                snapshotConfig.isDeleteOldEvents(), log, snapshotConfig.getInterval());
-    }
-
->>>>>>> 7a639d8a
+    }
+
     /**
      * Creates Akka configuration object {@link Props} for this ThingPersistenceActor.
      *
      * @param thingId the Thing ID this Actor manages.
      * @param pubSubMediator the PubSub mediator actor.
-<<<<<<< HEAD
      * @param snapshotAdapter the snapshot adapter.
      * @return the Akka configuration Props object
      */
@@ -204,16 +152,6 @@
 
         return Props.create(ThingPersistenceActor.class,
                 () -> new ThingPersistenceActor(thingId, pubSubMediator, snapshotAdapter));
-=======
-     * @param thingSnapshotterCreate creator of {@code ThingSnapshotter} objects.
-     * @return the Akka configuration Props object.
-     */
-    public static Props props(final String thingId,
-            final ActorRef pubSubMediator,
-            final ThingSnapshotter.Create thingSnapshotterCreate) {
-
-        return Props.create(ThingPersistenceActor.class, thingId, pubSubMediator, thingSnapshotterCreate);
->>>>>>> 7a639d8a
     }
 
     /**
@@ -223,15 +161,8 @@
      * @param pubSubMediator the PubSub mediator actor.
      * @return the Akka configuration Props object.
      */
-<<<<<<< HEAD
     public static Props props(final String thingId, final ActorRef pubSubMediator) {
         return props(thingId, pubSubMediator, new ThingMongoSnapshotAdapter());
-=======
-    static Props props(final String thingId, final ActorRef pubSubMediator) {
-
-        return Props.create(ThingPersistenceActor.class, thingId, pubSubMediator,
-                (ThingSnapshotter.Create) DittoThingSnapshotter::getInstance);
->>>>>>> 7a639d8a
     }
 
     private static Thing enhanceThingWithLifecycle(final Thing thing) {
@@ -243,23 +174,10 @@
         return thingBuilder.build();
     }
 
-<<<<<<< HEAD
-    private void scheduleCheckForThingActivity(final long intervalInSeconds) {
-        log.debug("Scheduling for Activity Check in <{}> seconds.", intervalInSeconds);
+    private void scheduleCheckForThingActivity(final java.time.Duration interval) {
+        log.debug("Scheduling for Activity Check in <{}> seconds.", interval);
         final Object message = new CheckForActivity(getRevisionNumber(), accessCounter);
-        timers().startSingleTimer("activityCheck", message, Duration.ofSeconds(intervalInSeconds));
-=======
-    @Nonnull
-    @Override
-    public Thing getThing() {
-        return thing;
-    }
-
-    @Nonnull
-    @Override
-    public String getThingId() {
-        return thingId;
->>>>>>> 7a639d8a
+        timers().startSingleTimer("activityCheck", message, interval);
     }
 
     private long getRevisionNumber() {
@@ -285,13 +203,6 @@
     public void postStop() {
         log.debug("Stopping PersistenceActor for Thing with ID <{}>.", thingId);
         super.postStop();
-<<<<<<< HEAD
-=======
-        thingSnapshotter.postStop();
-        if (null != activityChecker) {
-            activityChecker.cancel();
-        }
->>>>>>> 7a639d8a
     }
 
     @Override
@@ -374,23 +285,27 @@
 
         final Receive receive =
                 super.createReceive().orElse(
-                    new StrategyAwareReceiveBuilder(receiveBuilder, log)
-                    .matchEach(getTakeSnapshotStrategies())
-                    .match(new CheckForActivityStrategy())
-                    .matchAny(new MatchAnyAfterInitializeStrategy())
-                    .build()
+                        new StrategyAwareReceiveBuilder(receiveBuilder, log)
+                                .matchEach(getTakeSnapshotStrategies())
+                                .match(new CheckForActivityStrategy())
+                                .matchAny(new MatchAnyAfterInitializeStrategy())
+                                .build()
                 );
 
         getContext().become(receive, true);
         getContext().getParent().tell(ThingSupervisorActor.ManualReset.INSTANCE, getSelf());
 
-<<<<<<< HEAD
-        scheduleCheckForThingActivity(activityCheckInterval.getSeconds());
-=======
-        final ActivityCheckConfig activityCheckConfig = thingConfig.getActivityCheckConfig();
-        scheduleCheckForThingActivity(activityCheckConfig.getInactiveInterval());
-        thingSnapshotter.startMaintenanceSnapshots();
->>>>>>> 7a639d8a
+        scheduleCheckForThingActivity(thingConfig.getActivityCheckConfig().getInactiveInterval());
+        scheduleSnapshot();
+    }
+
+    private void scheduleSnapshot() {
+        final Duration snapshotInterval = thingConfig.getSnapshotConfig().getInterval();
+        timers().startPeriodicTimer("takeSnapshot", new TakeSnapshot(), snapshotInterval);
+    }
+
+    private void cancelSnapshot() {
+        timers().cancel("takeSnapshot");
     }
 
     @SuppressWarnings("unchecked")
@@ -435,27 +350,9 @@
          * - stay in-memory for a short amount of minutes after deletion
          * - get a Snapshot when removed from memory
          */
-<<<<<<< HEAD
-        scheduleCheckForThingActivity(activityCheckDeletedInterval.getSeconds());
-=======
         final ActivityCheckConfig activityCheckConfig = thingConfig.getActivityCheckConfig();
         scheduleCheckForThingActivity(activityCheckConfig.getDeletedInterval());
-        thingSnapshotter.stopMaintenanceSnapshots();
->>>>>>> 7a639d8a
-    }
-
-    private void scheduleCheckForThingActivity(final java.time.Duration interval) {
-        log.debug("Scheduling for Activity Check in <{}> seconds.", interval);
-        // if there is a previous activity checker, cancel it
-        if (null != activityChecker) {
-            activityChecker.cancel();
-        }
-        // send a message to ourselves:
-        activityChecker = getContext()
-                .system()
-                .scheduler()
-                .scheduleOnce(Duration.apply(interval.getSeconds(), TimeUnit.SECONDS), getSelf(),
-                        new CheckForActivity(getRevisionNumber(), accessCounter), getContext().dispatcher(), null);
+        cancelSnapshot();
     }
 
     private <A extends ThingModifiedEvent<? extends A>> void persistAndApplyEvent(final A event,
@@ -505,7 +402,6 @@
         });
     }
 
-<<<<<<< HEAD
     private void takeSnapshot(final String reason) {
         final long revision = getRevisionNumber();
         if (thing != null && lastSnapshotRevision != revision) {
@@ -523,20 +419,11 @@
                     reason);
         } else {
             log.info("Not taking snapshot for nonexistent thing <{}> even if {}.", thingId, reason);
-=======
+        }
+    }
+
     private boolean snapshotThresholdPassed() {
-        final SnapshotConfig snapshotConfig = thingConfig.getSnapshotConfig();
-        final long snapshotThreshold = snapshotConfig.getThreshold();
-        if (thingSnapshotter.getLatestSnapshotSequenceNr() > 0) {
-            return getRevisionNumber() - thingSnapshotter.getLatestSnapshotSequenceNr() > snapshotThreshold;
->>>>>>> 7a639d8a
-        }
-        // there is no snapshot; count the sequence numbers from 0.
-        return getRevisionNumber() + 1 > snapshotThreshold;
-    }
-
-    private boolean snapshotThresholdPassed() {
-        return getRevisionNumber() - lastSnapshotRevision >= snapshotThreshold;
+        return getRevisionNumber() - lastSnapshotRevision >= thingConfig.getSnapshotConfig().getThreshold();
     }
 
     private <A extends ThingModifiedEvent> void applyEvent(final A event) {
@@ -702,14 +589,9 @@
                 // take a snapshot after a period of inactivity if:
                 // - thing is deleted,
                 // - the latest snapshot is out of date or is still ongoing.
-<<<<<<< HEAD
                 takeSnapshot("the thing is deleted and has no up-to-date snapshot");
-                scheduleCheckForThingActivity(activityCheckDeletedInterval.getSeconds());
-=======
-                thingSnapshotter.takeSnapshotInternal();
                 final ActivityCheckConfig activityCheckConfig = thingConfig.getActivityCheckConfig();
                 scheduleCheckForThingActivity(activityCheckConfig.getDeletedInterval());
->>>>>>> 7a639d8a
             } else if (accessCounter > message.getCurrentAccessCounter()) {
                 // if the Thing was accessed in any way since the last check
                 final ActivityCheckConfig activityCheckConfig = thingConfig.getActivityCheckConfig();
