--- conflicted
+++ resolved
@@ -145,18 +145,7 @@
         return pathEndOrSingleSlash(() ->
                 route( //
                         get(() -> // GET /things?ids=<idsString>&fields=<fieldsString>
-<<<<<<< HEAD
-                                parameter(ThingsParameter.IDS.toString(), idsString ->
-                                        parameterOptional(ThingsParameter.FIELDS.toString(), fieldsString ->
-                                                handlePerRequest(ctx, RetrieveThings
-                                                        .getBuilder(idsString.split(","))
-                                                        .selectedFields(calculateSelectedFields(fieldsString))
-                                                        .dittoHeaders(dittoHeaders).build())
-                                        )
-                                )
-=======
                                 buildRetrieveThingsRoute(ctx, dittoHeaders)
->>>>>>> 293b7a10
                         ),
                         post(() -> // POST /things
                                 extractDataBytes(payloadSource ->
