--- conflicted
+++ resolved
@@ -21,18 +21,7 @@
 import java.util.concurrent.Executor;
 
 import org.eclipse.ditto.model.policies.SubjectIssuer;
-<<<<<<< HEAD
 import org.eclipse.ditto.services.gateway.endpoints.config.AuthenticationConfig;
-import org.eclipse.ditto.services.gateway.endpoints.directives.auth.dummy.DummyAuthenticationProvider;
-import org.eclipse.ditto.services.gateway.endpoints.directives.auth.jwt.DittoAuthorizationSubjectsProvider;
-import org.eclipse.ditto.services.gateway.endpoints.directives.auth.jwt.DittoPublicKeyProvider;
-import org.eclipse.ditto.services.gateway.endpoints.directives.auth.jwt.JwtAuthenticationDirective;
-import org.eclipse.ditto.services.gateway.endpoints.directives.auth.jwt.JwtSubjectIssuerConfig;
-import org.eclipse.ditto.services.gateway.endpoints.directives.auth.jwt.JwtSubjectIssuersConfig;
-import org.eclipse.ditto.services.gateway.endpoints.directives.auth.jwt.PublicKeyProvider;
-import org.eclipse.ditto.services.gateway.endpoints.utils.HttpClientFacade;
-import org.eclipse.ditto.services.utils.cache.config.CacheConfig;
-=======
 import org.eclipse.ditto.services.gateway.security.authentication.AuthenticationChain;
 import org.eclipse.ditto.services.gateway.security.authentication.AuthenticationFailureAggregator;
 import org.eclipse.ditto.services.gateway.security.authentication.AuthenticationFailureAggregators;
@@ -47,7 +36,7 @@
 import org.eclipse.ditto.services.gateway.security.authentication.jwt.PublicKeyProvider;
 import org.eclipse.ditto.services.gateway.starter.service.util.ConfigKeys;
 import org.eclipse.ditto.services.gateway.starter.service.util.HttpClientFacade;
->>>>>>> 8591cf26
+import org.eclipse.ditto.services.utils.cache.config.CacheConfig;
 import org.slf4j.Logger;
 import org.slf4j.LoggerFactory;
 
@@ -64,27 +53,15 @@
 
     private final GatewayAuthenticationDirective gatewayAuthenticationDirective;
 
-<<<<<<< HEAD
     public DittoGatewayAuthenticationDirectiveFactory(final AuthenticationConfig authConfig,
-            final CacheConfig publicKeysCacheConfig, final HttpClientFacade httpClient) {
+            final CacheConfig publicKeysCacheConfig, final Executor authenticationDispatcher) {
 
         checkNotNull(authConfig, "AuthenticationConfig");
         checkNotNull(publicKeysCacheConfig, "public keys CacheConfig");
-        checkNotNull(httpClient, "HTTP client");
-
-        gatewayAuthenticationDirective = generateGatewayAuthenticationDirective(authConfig, publicKeysCacheConfig,
-                httpClient);
-=======
-    public DittoGatewayAuthenticationDirectiveFactory(final Config config, final HttpClientFacade httpClient,
-            final Executor authenticationDispatcher) {
-
-        checkNotNull(config, "Config");
-        checkNotNull(httpClient, "HTTP client");
         checkNotNull(authenticationDispatcher, "authentication dispatcher");
 
         gatewayAuthenticationDirective =
-                generateGatewayAuthenticationDirective(config, httpClient, authenticationDispatcher);
->>>>>>> 8591cf26
+                generateGatewayAuthenticationDirective(authConfig, publicKeysCacheConfig, authenticationDispatcher);
     }
 
     @Override
@@ -97,22 +74,12 @@
         return gatewayAuthenticationDirective;
     }
 
-<<<<<<< HEAD
     private static GatewayAuthenticationDirective generateGatewayAuthenticationDirective(
             final AuthenticationConfig authConfig, final CacheConfig publicKeysCacheConfig,
-            final HttpClientFacade httpClient) {
+            final Executor authenticationDispatcher) {
 
-        final List<AuthenticationProvider> authenticationChain = new LinkedList<>();
+        final Collection<AuthenticationProvider> authenticationChain = new ArrayList<>();
         if (authConfig.isDummyAuthenticationEnabled()) {
-=======
-    private static GatewayAuthenticationDirective generateGatewayAuthenticationDirective(final Config config,
-            final HttpClientFacade httpClient, final Executor authenticationDispatcher) {
-
-        final boolean dummyAuthEnabled = config.getBoolean(ConfigKeys.AUTHENTICATION_DUMMY_ENABLED);
-
-        final Collection<AuthenticationProvider> authenticationProviders = new ArrayList<>();
-        if (dummyAuthEnabled) {
->>>>>>> 8591cf26
             LOGGER.warn("Dummy authentication is enabled - Do not use this feature in production.");
             authenticationProviders.add(DummyAuthenticationProvider.getInstance());
         }
@@ -120,20 +87,13 @@
         final JwtSubjectIssuersConfig jwtSubjectIssuersConfig = buildJwtSubjectIssuersConfig();
 
         final PublicKeyProvider publicKeyProvider = DittoPublicKeyProvider.of(jwtSubjectIssuersConfig, httpClient,
-<<<<<<< HEAD
                 publicKeysCacheConfig, "ditto_authorization_jwt_publicKeys_cache");
         final DittoAuthorizationSubjectsProvider authorizationSubjectsProvider =
                 DittoAuthorizationSubjectsProvider.of(jwtSubjectIssuersConfig);
-=======
-                config.getInt(ConfigKeys.CACHE_PUBLIC_KEYS_MAX),
-                config.getDuration(ConfigKeys.CACHE_PUBLIC_KEYS_EXPIRY), "ditto_authorization_jwt_publicKeys_cache");
-        final DittoJwtAuthorizationSubjectsProvider authorizationSubjectsProvider =
-                DittoJwtAuthorizationSubjectsProvider.of(jwtSubjectIssuersConfig);
         final DefaultJwtAuthorizationContextProvider authorizationContextProvider =
                 DefaultJwtAuthorizationContextProvider.getInstance(authorizationSubjectsProvider);
         final JwtAuthenticationProvider jwtAuthenticationProvider =
                 JwtAuthenticationProvider.getInstance(publicKeyProvider, authorizationContextProvider);
->>>>>>> 8591cf26
 
         authenticationProviders.add(jwtAuthenticationProvider);
 
