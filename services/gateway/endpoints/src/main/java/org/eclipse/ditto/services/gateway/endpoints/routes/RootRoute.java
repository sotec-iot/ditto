--- conflicted
+++ resolved
@@ -338,11 +338,9 @@
                 ensureSchemaVersion(wsVersion -> // /ws/<wsVersion>
                         wsAuthentication(correlationId, authContextWithPrefixedSubjects ->
                                 mapAuthorizationContext(correlationId, wsVersion, authContextWithPrefixedSubjects,
-<<<<<<< HEAD
-                                        authContext ->
-                                                withDittoHeaders(authContext,
-                                                        wsVersion, correlationId, ctx, null,
-                                                        CustomHeadersHandler.RequestType.WS, dittoHeaders -> {
+                                        authContext -> withDittoHeaders(authContext,
+                                                wsVersion, correlationId, ctx, null,
+                                                CustomHeadersHandler.RequestType.WS, dittoHeaders -> {
 
                                                             final String userAgent = extractUserAgent(ctx).orElse(null);
                                                             final ProtocolAdapter chosenProtocolAdapter =
@@ -354,21 +352,6 @@
                                                                     chosenProtocolAdapter);
                                                         }
                                                 )
-=======
-                                        authContext -> withDittoHeaders(authContext,
-                                                wsVersion, correlationId, ctx, null,
-                                                CustomHeadersHandler.RequestType.WS, dittoHeaders -> {
-
-                                                    final String userAgent = extractUserAgent(ctx).orElse(null);
-                                                    final ProtocolAdapter chosenProtocolAdapter =
-                                                            protocolAdapterProvider.getProtocolAdapter(
-                                                                    userAgent);
-                                                    return websocketRoute.buildWebsocketRoute(wsVersion,
-                                                            correlationId,
-                                                            authContext, dittoHeaders, chosenProtocolAdapter);
-                                                }
-                                        )
->>>>>>> d8ec7219
                                 )
                         )
                 )
