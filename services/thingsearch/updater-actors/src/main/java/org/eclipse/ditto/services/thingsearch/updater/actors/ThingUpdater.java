--- conflicted
+++ resolved
@@ -463,19 +463,8 @@
             log.info("Triggering synchronization for thing <{}> because the received revision <{}> is higher than"
                     + " the expected sequence number <{}>.", thingId, thingEvent.getRevision(), sequenceNumber + 1);
             triggerSynchronization();
-<<<<<<< HEAD
         } else if (needToReloadPolicy(thingEvent)) {
             //if the policy needs to be loaded first, drop everything and synchronize.
-=======
-            return;
-        }
-
-        if (processInitialThingEvent(thingEvent)) {
-            log.debug("Processed initial event: {}", thingEvent.getType());
-        } else if (needToReloadPolicy(thingEvent)) {
-            // check if it is necessary to load the policy first before processing the event
-            // if the policy needs to be loaded first, drop everything and synchronize.
->>>>>>> 49815101
             triggerSynchronization();
         } else {
             // attempt to add event, trigger synchronization in case of failures
