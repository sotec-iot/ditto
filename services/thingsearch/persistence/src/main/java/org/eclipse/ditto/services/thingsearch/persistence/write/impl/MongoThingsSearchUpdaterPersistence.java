/*
 * Copyright (c) 2017-2018 Bosch Software Innovations GmbH.
 *
 * All rights reserved. This program and the accompanying materials
 * are made available under the terms of the Eclipse Public License v2.0
 * which accompanies this distribution, and is available at
 * https://www.eclipse.org/org/documents/epl-2.0/index.php
 *
 * SPDX-License-Identifier: EPL-2.0
 */
package org.eclipse.ditto.services.thingsearch.persistence.write.impl;

import static com.mongodb.client.model.Filters.and;
import static com.mongodb.client.model.Filters.eq;
import static com.mongodb.client.model.Filters.lt;
import static com.mongodb.client.model.Filters.lte;
import static com.mongodb.client.model.Filters.or;
import static org.eclipse.ditto.services.thingsearch.persistence.PersistenceConstants.FIELD_DELETED;
import static org.eclipse.ditto.services.thingsearch.persistence.PersistenceConstants.FIELD_ID;
import static org.eclipse.ditto.services.thingsearch.persistence.PersistenceConstants.FIELD_NAMESPACE;
import static org.eclipse.ditto.services.thingsearch.persistence.PersistenceConstants.FIELD_POLICY_ID;
import static org.eclipse.ditto.services.thingsearch.persistence.PersistenceConstants.FIELD_POLICY_REVISION;
import static org.eclipse.ditto.services.thingsearch.persistence.PersistenceConstants.FIELD_REVISION;
import static org.eclipse.ditto.services.thingsearch.persistence.PersistenceConstants.POLICIES_BASED_SEARCH_INDEX_COLLECTION_NAME;
import static org.eclipse.ditto.services.thingsearch.persistence.PersistenceConstants.SET;
import static org.eclipse.ditto.services.thingsearch.persistence.PersistenceConstants.THINGS_COLLECTION_NAME;
import static org.eclipse.ditto.services.thingsearch.persistence.PersistenceConstants.UNSET;

import java.util.ArrayList;
import java.util.Arrays;
import java.util.Collection;
import java.util.Date;
import java.util.HashSet;
import java.util.List;
import java.util.Optional;
import java.util.Set;
import java.util.concurrent.CompletionStage;
import java.util.stream.Collectors;

import org.bson.BsonDocument;
import org.bson.BsonInt32;
import org.bson.BsonRegularExpression;
import org.bson.BsonString;
import org.bson.Document;
import org.bson.conversions.Bson;
import org.eclipse.ditto.model.enforcers.Enforcer;
import org.eclipse.ditto.model.things.Thing;
import org.eclipse.ditto.services.models.policies.PolicyTag;
import org.eclipse.ditto.services.thingsearch.persistence.Indices;
import org.eclipse.ditto.services.thingsearch.persistence.PersistenceConstants;
import org.eclipse.ditto.services.thingsearch.persistence.mapping.ThingDocumentMapper;
import org.eclipse.ditto.services.thingsearch.persistence.write.AbstractThingsSearchUpdaterPersistence;
import org.eclipse.ditto.services.thingsearch.persistence.write.EventToPersistenceStrategyFactory;
import org.eclipse.ditto.services.thingsearch.persistence.write.IndexLengthRestrictionEnforcer;
import org.eclipse.ditto.services.thingsearch.persistence.write.ThingMetadata;
import org.eclipse.ditto.services.thingsearch.persistence.write.ThingsSearchUpdaterPersistence;
import org.eclipse.ditto.services.utils.persistence.mongo.MongoClientWrapper;
<<<<<<< HEAD
import org.eclipse.ditto.services.utils.persistence.mongo.namespace.MongoNamespaceOps;
import org.eclipse.ditto.services.utils.persistence.mongo.namespace.MongoNamespaceSelection;
=======
import org.eclipse.ditto.services.utils.persistence.mongo.indices.IndexInitializer;
>>>>>>> a45b3d11
import org.eclipse.ditto.signals.events.things.ThingEvent;
import org.reactivestreams.Publisher;

import com.mongodb.MongoBulkWriteException;
import com.mongodb.MongoWriteException;
import com.mongodb.WriteError;
import com.mongodb.bulk.BulkWriteResult;
import com.mongodb.client.model.BulkWriteOptions;
import com.mongodb.client.model.DeleteManyModel;
import com.mongodb.client.model.InsertOneModel;
import com.mongodb.client.model.Projections;
import com.mongodb.client.model.UpdateOneModel;
import com.mongodb.client.model.UpdateOptions;
import com.mongodb.client.model.WriteModel;
import com.mongodb.reactivestreams.client.MongoCollection;
import com.mongodb.reactivestreams.client.MongoDatabase;

import akka.NotUsed;
import akka.event.LoggingAdapter;
import akka.japi.function.Function;
import akka.japi.pf.PFBuilder;
import akka.stream.Materializer;
import akka.stream.javadsl.Source;
import scala.PartialFunction;

/**
 * MongoDB specific implementation of the {@link ThingsSearchUpdaterPersistence}.
 */
public final class MongoThingsSearchUpdaterPersistence extends AbstractThingsSearchUpdaterPersistence {

    private static final int MONGO_DUPLICATE_KEY_ERROR_CODE = 11000;
    private static final int MONGO_INDEX_VALUE_ERROR_CODE = 17280;
    private final MongoDatabase database;
    private final MongoCollection<Document> collection;
    private final MongoCollection<Document> policiesCollection;
    private final EventToPersistenceStrategyFactory<Bson, PolicyUpdate>
            persistenceStrategyFactory;
    private final IndexInitializer indexInitializer;

    /**
     * Constructor.
     *
     * @param clientWrapper the client wrapper holding the connection information.
     * @param log the logger to use for logging.
     * @param persistenceStrategyFactory The persistence strategy factory to use.
     */
    public MongoThingsSearchUpdaterPersistence(final MongoClientWrapper clientWrapper,
            final LoggingAdapter log,
            final EventToPersistenceStrategyFactory<Bson, PolicyUpdate> persistenceStrategyFactory,
            final Materializer materializer) {
        super(log);
<<<<<<< HEAD
        database = clientWrapper.getDatabase();
        collection = database.getCollection(THINGS_COLLECTION_NAME);
        policiesCollection = database.getCollection(POLICIES_BASED_SEARCH_INDEX_COLLECTION_NAME);
=======
        collection = clientWrapper.getDatabase().getCollection(THINGS_COLLECTION_NAME);
        policiesCollection = clientWrapper.getDatabase().getCollection(POLICIES_BASED_SEARCH_INDEX_COLLECTION_NAME);
        indexInitializer = IndexInitializer.of(clientWrapper.getDatabase(), materializer);
>>>>>>> a45b3d11

        this.persistenceStrategyFactory = persistenceStrategyFactory;
    }

    private static Bson filterWithExactRevision(final String thingId, final long revision) {
        return and(eq(FIELD_ID, thingId), eq(FIELD_REVISION, revision));
    }

    private static Bson filterWithEqualThingId(final String thingId) {
        return eq(FIELD_ID, thingId);
    }

    private static Bson filterWithLowerRevision(final String thingId, final long revision) {
        return and(eq(FIELD_ID, thingId), lt(FIELD_REVISION, revision));
    }

    private static Bson filterWithLowerThingRevisionOrLowerPolicyRevision(final String thingId,
            final long revision, final long policyRevision) {
        // In case of a policy update, it is ok when the current thing revision is equal to new one (must not be
        // less than!
        final Bson thingLowerRevision = lt(FIELD_REVISION, revision);
        final Bson policyLowerRevision = and(
                lt(FIELD_POLICY_REVISION, policyRevision),
                lte(FIELD_REVISION, revision));
        return and(eq(FIELD_ID, thingId), or(thingLowerRevision, policyLowerRevision));
    }

    private static Document toUpdate(final Document document, final long thingRevision, final long policyRevision) {
        document.put(FIELD_REVISION, thingRevision);
        document.put(FIELD_POLICY_REVISION, policyRevision);
        return toUpdate(document);
    }

    private static Document toUpdate(final Document document) {
        return new Document().append(SET, document).append(UNSET, new Document(FIELD_DELETED, 1));
    }

    /**
     * {@inheritDoc}
     */
    @Override
    protected final Source<Boolean, NotUsed> save(final Thing thing, final long revision, final long policyRevision) {
        log.debug("Saving Thing with revision <{}> and policy revision <{}>: <{}>", revision, policyRevision, thing);
        final Bson filter =
                filterWithLowerThingRevisionOrLowerPolicyRevision(getThingId(thing), revision, policyRevision);
        final Document document = toUpdate(ThingDocumentMapper.toDocument(thing), revision, policyRevision);
        return Source.fromPublisher(collection.updateOne(filter, document, new UpdateOptions().upsert(true)))
                .map(updateResult -> updateResult.getMatchedCount() > 0 || null != updateResult.getUpsertedId());
    }

    /**
     * {@inheritDoc}
     */
    @Override
    protected final PartialFunction<Throwable, Source<Boolean, NotUsed>> errorRecovery(final String thingId) {
        return new PFBuilder<Throwable, Source<Boolean, NotUsed>>()
                .matchAny(throwable -> {
                    final String msgTemplate = "Update operation for <{}> failed due to";
                    if (isErrorOfType(MONGO_DUPLICATE_KEY_ERROR_CODE, throwable)) {
                        // expected error - thus as DEBUG:
                        log.debug(msgTemplate + " a duplicate key: {}", thingId, throwable.getMessage());
                        return Source.single(Boolean.FALSE);
                    } else if (isErrorOfType(MONGO_INDEX_VALUE_ERROR_CODE, throwable)) {
                        log.error(throwable, msgTemplate + " a too large value which cannot be indexed!", thingId);
                        return Source.single(Boolean.TRUE);
                    } else {
                        log.error(throwable, msgTemplate + " an unexpected error: {}", thingId, throwable.getMessage());
                        return Source.failed(throwable);
                    }
                })
                .build();
    }

    /**
     * {@inheritDoc}
     */
    @Override
    public final Source<Boolean, NotUsed> delete(final String thingId) {
        log.debug("Deleting Thing with ThingId <{}>", thingId);
        final Bson filter = eq(FIELD_ID, thingId);
        final Bson document = new Document(SET, new Document(FIELD_DELETED, new Date()));
        return delete(thingId, filter, document);
    }

    /**
     * {@inheritDoc}
     */
    @Override
    public final Source<Boolean, NotUsed> delete(final String thingId, final long revision) {
        log.debug("Deleting Thing with ThingId <{}> and revision <{}>", thingId, revision);
        final Bson filter = filterWithLowerRevision(thingId, revision);
        final Document delete = new Document()
                .append(FIELD_DELETED, new Date())
                .append(FIELD_REVISION, revision);
        final Bson document = new Document(SET, delete);
        return delete(thingId, filter, document);
    }

    private Source<Boolean, NotUsed> delete(final String thingId, final Bson filter, final Bson document) {
        return Source.fromPublisher(collection.updateOne(filter, document))
                .flatMapConcat(deleteResult -> {
                    if (deleteResult.getMatchedCount() <= 0) {
                        return Source.single(Boolean.FALSE);
                    }
                    final PolicyUpdate deletePolicyEntries = PolicyUpdateFactory.createDeleteThingUpdate(thingId);
                    final Bson policyIndexRemoveFilter = deletePolicyEntries.getPolicyIndexRemoveFilter();
                    return Source.fromPublisher(policiesCollection.deleteMany(policyIndexRemoveFilter))
                            .map(r -> true);
                });
    }

    /**
     * Executes the passed in events using a bulk write operation on MongoDB. The bulk write is performed with the
     * ordered options which means that if one write fails, the other writes will not be executed.
     *
     * @param thingId the id of the thing to update.
     * @param thingEvents the events to persist in this update.
     * @param policyEnforcer the policy enforcer to enforce the policies.
     * @param targetRevision The target sequence number after all
     * @return a {@link Source} holding the publisher to execute the operation.
     */
    @Override
    public Source<Boolean, NotUsed> executeCombinedWrites(final String thingId,
            final List<ThingEvent> thingEvents,
            final Enforcer policyEnforcer, final long targetRevision) {
        log.debug("Executing <{}> combined writes for Thing <{}> with target revision <{}>",
                thingEvents.size(), thingId, targetRevision);
        if (!thingEvents.isEmpty()) {
            final BulkWriteOptions writeOrdered = new BulkWriteOptions();
            writeOrdered.ordered(true);

            final long lastKnownRevision = thingEvents.get(0).getRevision() - 1;
            final Bson filter = filterWithExactRevision(thingId, lastKnownRevision);

            // convert the events to the write models
            final List<WriteModel<Document>> thingWriteModels = new ArrayList<>();
            final List<WriteModel<Document>> policyWriteModels = new ArrayList<>();

            for (final ThingEvent thingEvent : thingEvents) {
                final List<WriteModel<Document>> thingUpdates = createThingUpdates(filter, thingEvent);
                final List<WriteModel<Document>> policyUpdates = createPolicyUpdates(thingEvent, policyEnforcer);

                thingWriteModels.addAll(thingUpdates);
                policyWriteModels.addAll(policyUpdates);
            }

            // add the revision update model
            thingWriteModels.add(createRevisionUpdate(filter, targetRevision));

            return Source.fromPublisher(collection.bulkWrite(thingWriteModels, writeOrdered))
                    .flatMapConcat(mapCombinedWritesResult(policyWriteModels))
                    .recoverWithRetries(1, errorRecovery(thingId));

        }
        // return true if nothing to change
        return Source.single(true);
    }

    private <T extends ThingEvent> List<WriteModel<Document>> createThingUpdates(final Bson filter,
            final T thingEvent) {
        final List<Bson> updates = persistenceStrategyFactory
                .getStrategy(thingEvent)
                .thingUpdates(thingEvent, IndexLengthRestrictionEnforcer.newInstance(log, thingEvent.getThingId()));
        return updates
                .stream()
                .map(update -> new UpdateOneModel<Document>(filter, update, new UpdateOptions().upsert(true)))
                .collect(Collectors.toList());
    }

    private <T extends ThingEvent> List<WriteModel<Document>> createPolicyUpdates(final T thingEvent,
            final Enforcer policyEnforcer) {
        final List<PolicyUpdate> updates = persistenceStrategyFactory
                .getStrategy(thingEvent)
                .policyUpdates(thingEvent, policyEnforcer);

        final List<WriteModel<Document>> writeModels = new ArrayList<>();
        updates.forEach(policyUpdate -> {
            writeModels.add(new DeleteManyModel<>(policyUpdate.getPolicyIndexRemoveFilter()));
            policyUpdate.getPolicyIndexInsertEntries()
                    .forEach(document -> writeModels.add(new InsertOneModel<>(document)));
        });
        return writeModels;
    }

    private UpdateOneModel<Document> createRevisionUpdate(final Bson thingFilter, final long targetRevision) {
        final Document update = new Document(PersistenceConstants.SET,
                new Document(PersistenceConstants.FIELD_REVISION, targetRevision));
        return new UpdateOneModel<>(thingFilter, update);
    }

    private Function<BulkWriteResult, Source<Boolean, NotUsed>> mapCombinedWritesResult(
            final List<WriteModel<Document>> policyWriteModels) {
        final BulkWriteOptions writeOrdered = new BulkWriteOptions();
        writeOrdered.ordered(true);
        return bulkWriteResult -> {
            if (bulkWriteResult.getModifiedCount() > 0 || bulkWriteResult.getInsertedCount() > 0) {
                if (!policyWriteModels.isEmpty()) {
                    return Source.fromPublisher(policiesCollection.bulkWrite(policyWriteModels, writeOrdered))
                            .map(policiesWriteResult -> Boolean.TRUE);
                } else {
                    return Source.single(Boolean.TRUE);
                }
            } else {
                // return false if the previous bulk write did not modify anything
                return Source.single(Boolean.FALSE);
            }
        };
    }

    /**
     * {@inheritDoc}
     */
    @Override
    public final Source<Boolean, NotUsed> updatePolicy(final Thing thing, final Enforcer policyEnforcer) {
        log.debug("Updating policy for Thing: <{}>", thing);
        final PolicyUpdate policyUpdate = PolicyUpdateFactory.createPolicyIndexUpdate(thing, policyEnforcer);
        return Source.fromPublisher(updatePolicy(thing, policyUpdate))
                .flatMapConcat(mapPolicyUpdateResult(policyUpdate))
                .recoverWithRetries(1, errorRecovery(getThingId(thing)));
    }

    private Publisher<BulkWriteResult> updatePolicy(final Thing thing, final PolicyUpdate policyUpdate) {
        final Bson filter = filterWithEqualThingId(getThingId(thing));
        final List<UpdateOneModel<Document>> writeThingIndexModels = createThingIndexModels(filter, policyUpdate);
        final BulkWriteOptions writeOrdered = new BulkWriteOptions();
        writeOrdered.ordered(true);
        return collection.bulkWrite(writeThingIndexModels, writeOrdered);
    }

    private Function<BulkWriteResult, Source<Boolean, NotUsed>> mapPolicyUpdateResult(final PolicyUpdate policyUpdate) {
        final BulkWriteOptions writeOrdered = new BulkWriteOptions();
        writeOrdered.ordered(true);
        return result -> {
            if (result.getMatchedCount() > 0) {
                final List<WriteModel<Document>> writePolicyIndexModels =
                        createPolicyIndexModels(policyUpdate.getPolicyIndexRemoveFilter(),
                                policyUpdate.getPolicyIndexInsertEntries());
                return Source.fromPublisher(
                        policiesCollection.bulkWrite(writePolicyIndexModels, writeOrdered))
                        .map(result2 -> Boolean.TRUE);
            } else {
                return Source.single(Boolean.FALSE);
            }
        };
    }

    @Override
    public final Source<Set<String>, NotUsed> getThingIdsForPolicy(final String policyId) {
        log.debug("Retrieving Thing ids for policy: <{}>", policyId);
        final Bson filter = eq(FIELD_POLICY_ID, policyId);
        return Source.fromPublisher(collection.find(filter)
                .projection(new BsonDocument(FIELD_ID, new BsonInt32(1))))
                .map(doc -> doc.getString(FIELD_ID))
                .fold(new HashSet<>(), (set, id) -> {
                    set.add(id);
                    return set;
                });
    }

    @Override
    public Source<String, NotUsed> getOutdatedThingIds(final PolicyTag policyTag) {
        log.debug("Retrieving outdated Thing ids with policy tag: <{}>", policyTag);
        final String policyId = policyTag.getId();
        final Bson filter = and(eq(FIELD_POLICY_ID, policyId), lt(FIELD_POLICY_REVISION, policyTag.getRevision()));
        final Publisher<Document> publisher =
                collection.find(filter).projection(new BsonDocument(FIELD_ID, new BsonInt32(1)));
        return Source.fromPublisher(publisher)
                .map(doc -> doc.getString(FIELD_ID));
    }

    /**
     * {@inheritDoc}
     */
    @Override
    public final Source<ThingMetadata, NotUsed> getThingMetadata(final String thingId) {
        log.debug("Retrieving Thing Metadata for Thing: <{}>", thingId);
        final Bson filter = eq(FIELD_ID, thingId);
        return Source.fromPublisher(collection.find(filter)
                .projection(Projections.include(FIELD_REVISION, FIELD_POLICY_ID, FIELD_POLICY_REVISION)))
                .map(mapThingMetadataToModel())
                .orElse(defaultThingMetadata());
    }

    private Source<ThingMetadata, NotUsed> defaultThingMetadata() {
        return Source.single(new ThingMetadata(-1L, null, -1L));
    }

    private Function<Document, ThingMetadata> mapThingMetadataToModel() {
        return doc -> new ThingMetadata(
                doc.containsKey(FIELD_REVISION) ? doc.getLong(FIELD_REVISION) : -1L,
                doc.containsKey(FIELD_POLICY_ID) ? doc.getString(FIELD_POLICY_ID) : null,
                doc.containsKey(FIELD_POLICY_REVISION) ? doc.getLong(FIELD_POLICY_REVISION) : -1L);
    }

    @Override
    public final CompletionStage<Void> initializeIndices() {
        return indexInitializer.initialize(PersistenceConstants.POLICIES_BASED_SEARCH_INDEX_COLLECTION_NAME, Indices.Policies.all())
                .exceptionally(t -> {
                    log.error(t, "Index-Initialization failed: {}", t.getMessage());
                    return null;
                });
    }

    private static List<WriteModel<Document>> createPolicyIndexModels(final Bson policiesFilter,
            final Collection<Document> policyEntries) {

        final DeleteManyModel<Document> deleteExistingPolicyEntries = new DeleteManyModel<>(policiesFilter);
        final List<WriteModel<Document>> writeModels = new ArrayList<>();
        writeModels.add(deleteExistingPolicyEntries);
        policyEntries.stream()
                .map(InsertOneModel::new)
                .forEach(writeModels::add);
        return writeModels;
    }

    private static List<UpdateOneModel<Document>> createThingIndexModels(final Bson filter, final PolicyUpdate update) {
        final List<UpdateOneModel<Document>> updates = new ArrayList<>(3);

        final Bson pullGlobalReads = update.getPullGlobalReads();
        if (pullGlobalReads != null) {
            updates.add(new UpdateOneModel<>(filter, pullGlobalReads));
        }

        final Bson pushGlobalReads = update.getPushGlobalReads();
        if (pushGlobalReads != null) {
            updates.add(new UpdateOneModel<>(filter, pushGlobalReads));
        }

        final Bson pullAclEntries = update.getPullAclEntries();
        if (pullAclEntries != null) {
            updates.add(new UpdateOneModel<>(filter, pullAclEntries));
        }

        return updates;
    }

    private static boolean isErrorOfType(final int errorCode, final Object o) {
        if (o instanceof MongoWriteException) {
            final MongoWriteException mongoWriteException = (MongoWriteException) o;

            return hasErrorCode(mongoWriteException.getError(), errorCode);
        } else if (o instanceof MongoBulkWriteException) {
            final MongoBulkWriteException mongoWriteException = (MongoBulkWriteException) o;

            return hasErrorCode(mongoWriteException.getWriteErrors().iterator().next(), errorCode);
        } else {
            return false;
        }
    }

    private static boolean hasErrorCode(final WriteError error, final int expectedErrorCode) {
        return expectedErrorCode == error.getCode();
    }

    @Override
    public Source<Optional<Throwable>, NotUsed> purge(final String namespace) {
        final MongoNamespaceOps mongoNamespaceOps = MongoNamespaceOps.of(database);
        final List<MongoNamespaceSelection> namespaceSelections =
                Arrays.asList(thingNamespaceSelection(namespace), policyNamespaceSelection(namespace));
        return mongoNamespaceOps.purgeAll(namespaceSelections)
                .map(errors -> errors.isEmpty() ? Optional.empty() : Optional.of(errors.get(0)));
    }

    private MongoNamespaceSelection thingNamespaceSelection(final String namespace) {
        final String collectionName = collection.getNamespace().getCollectionName();
        final Document filter = new Document().append(FIELD_NAMESPACE, new BsonString(namespace));
        return MongoNamespaceSelection.of(collectionName, filter);
    }

    private MongoNamespaceSelection policyNamespaceSelection(final String namespace) {
        final String collectionName = policiesCollection.getNamespace().getCollectionName();
        final String idRegex = String.format("^%s:", namespace);
        final Document filter = new Document().append(FIELD_ID, new BsonRegularExpression(idRegex));
        return MongoNamespaceSelection.of(collectionName, filter);
    }
}<|MERGE_RESOLUTION|>--- conflicted
+++ resolved
@@ -55,12 +55,9 @@
 import org.eclipse.ditto.services.thingsearch.persistence.write.ThingMetadata;
 import org.eclipse.ditto.services.thingsearch.persistence.write.ThingsSearchUpdaterPersistence;
 import org.eclipse.ditto.services.utils.persistence.mongo.MongoClientWrapper;
-<<<<<<< HEAD
 import org.eclipse.ditto.services.utils.persistence.mongo.namespace.MongoNamespaceOps;
 import org.eclipse.ditto.services.utils.persistence.mongo.namespace.MongoNamespaceSelection;
-=======
 import org.eclipse.ditto.services.utils.persistence.mongo.indices.IndexInitializer;
->>>>>>> a45b3d11
 import org.eclipse.ditto.signals.events.things.ThingEvent;
 import org.reactivestreams.Publisher;
 
@@ -112,15 +109,10 @@
             final EventToPersistenceStrategyFactory<Bson, PolicyUpdate> persistenceStrategyFactory,
             final Materializer materializer) {
         super(log);
-<<<<<<< HEAD
         database = clientWrapper.getDatabase();
         collection = database.getCollection(THINGS_COLLECTION_NAME);
         policiesCollection = database.getCollection(POLICIES_BASED_SEARCH_INDEX_COLLECTION_NAME);
-=======
-        collection = clientWrapper.getDatabase().getCollection(THINGS_COLLECTION_NAME);
-        policiesCollection = clientWrapper.getDatabase().getCollection(POLICIES_BASED_SEARCH_INDEX_COLLECTION_NAME);
         indexInitializer = IndexInitializer.of(clientWrapper.getDatabase(), materializer);
->>>>>>> a45b3d11
 
         this.persistenceStrategyFactory = persistenceStrategyFactory;
     }
