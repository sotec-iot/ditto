/*
 * Copyright (c) 2017 Contributors to the Eclipse Foundation
 *
 * See the NOTICE file(s) distributed with this work for additional
 * information regarding copyright ownership.
 *
 * This program and the accompanying materials are made available under the
 * terms of the Eclipse Public License 2.0 which is available at
 * http://www.eclipse.org/legal/epl-2.0
 *
 * SPDX-License-Identifier: EPL-2.0
 */
package org.eclipse.ditto.services.thingsearch.starter.actors;

import static akka.http.javadsl.server.Directives.logRequest;
import static akka.http.javadsl.server.Directives.logResult;
import static org.eclipse.ditto.services.thingsearch.persistence.PersistenceConstants.POLICIES_SYNC_STATE_COLLECTION_NAME;
import static org.eclipse.ditto.services.thingsearch.persistence.PersistenceConstants.THINGS_SYNC_STATE_COLLECTION_NAME;

import java.time.Duration;
import java.util.HashMap;
import java.util.Map;
import java.util.concurrent.CompletionStage;

<<<<<<< HEAD
import javax.annotation.Nullable;

=======
import org.eclipse.ditto.json.JsonFieldDefinition;
import org.eclipse.ditto.json.JsonKey;
import org.eclipse.ditto.json.JsonPointer;
>>>>>>> 8591cf26
import org.eclipse.ditto.model.query.QueryBuilderFactory;
import org.eclipse.ditto.model.query.criteria.CriteriaFactory;
import org.eclipse.ditto.model.query.criteria.CriteriaFactoryImpl;
import org.eclipse.ditto.model.query.expression.FieldExpressionUtil;
import org.eclipse.ditto.model.query.expression.ThingsFieldExpressionFactory;
import org.eclipse.ditto.model.query.expression.ThingsFieldExpressionFactoryImpl;
<<<<<<< HEAD
import org.eclipse.ditto.services.base.config.http.HttpConfig;
import org.eclipse.ditto.services.base.config.limits.LimitsConfig;
=======
import org.eclipse.ditto.model.things.Thing;
import org.eclipse.ditto.services.base.config.HttpConfigReader;
import org.eclipse.ditto.services.base.config.ServiceConfigReader;
import org.eclipse.ditto.services.thingsearch.common.util.ConfigKeys;
>>>>>>> 8591cf26
import org.eclipse.ditto.services.thingsearch.common.util.RootSupervisorStrategyFactory;
import org.eclipse.ditto.services.thingsearch.persistence.query.QueryParser;
import org.eclipse.ditto.services.thingsearch.persistence.read.MongoThingsSearchPersistence;
import org.eclipse.ditto.services.thingsearch.persistence.read.ThingsSearchPersistence;
import org.eclipse.ditto.services.thingsearch.persistence.read.query.MongoQueryBuilderFactory;
import org.eclipse.ditto.services.thingsearch.starter.config.SearchConfig;
import org.eclipse.ditto.services.thingsearch.updater.actors.SearchUpdaterRootActor;
import org.eclipse.ditto.services.utils.akka.streaming.TimestampPersistence;
import org.eclipse.ditto.services.utils.cluster.ClusterStatusSupplier;
import org.eclipse.ditto.services.utils.config.LocalHostAddressSupplier;
import org.eclipse.ditto.services.utils.health.routes.StatusRoute;
import org.eclipse.ditto.services.utils.persistence.mongo.DittoMongoClient;
import org.eclipse.ditto.services.utils.persistence.mongo.MongoClientWrapper;
import org.eclipse.ditto.services.utils.persistence.mongo.config.IndexInitializationConfig;
import org.eclipse.ditto.services.utils.persistence.mongo.config.MongoDbConfig;
import org.eclipse.ditto.services.utils.persistence.mongo.monitoring.KamonCommandListener;
import org.eclipse.ditto.services.utils.persistence.mongo.monitoring.KamonConnectionPoolListener;
import org.eclipse.ditto.services.utils.persistence.mongo.streaming.MongoTimestampPersistence;

import com.mongodb.event.CommandListener;
import com.mongodb.event.ConnectionPoolListener;
<<<<<<< HEAD
=======
import com.mongodb.reactivestreams.client.MongoDatabase;
import com.typesafe.config.Config;
>>>>>>> 8591cf26

import akka.Done;
import akka.actor.AbstractActor;
import akka.actor.ActorRef;
import akka.actor.ActorSystem;
import akka.actor.CoordinatedShutdown;
import akka.actor.Props;
import akka.actor.Status;
import akka.actor.SupervisorStrategy;
import akka.cluster.Cluster;
import akka.cluster.pubsub.DistributedPubSubMediator;
import akka.event.Logging;
import akka.event.LoggingAdapter;
import akka.http.javadsl.ConnectHttp;
import akka.http.javadsl.Http;
import akka.http.javadsl.ServerBinding;
import akka.http.javadsl.server.Route;
import akka.japi.Creator;
import akka.japi.pf.ReceiveBuilder;
import akka.stream.ActorMaterializer;

/**
 * Our "Parent" Actor which takes care of supervision of all other Actors in our system.
 */
public final class SearchRootActor extends AbstractActor {

    /**
     * The name of this Actor in the ActorSystem.
     */
    public static final String ACTOR_NAME = "thingsSearchRoot";

    private static final String KAMON_METRICS_PREFIX = "search";

    private final LoggingAdapter log = Logging.getLogger(getContext().system(), this);

    private final SupervisorStrategy supervisorStrategy = RootSupervisorStrategyFactory.createStrategy(log);

    private SearchRootActor(final SearchConfig searchConfig, final ActorRef pubSubMediator,
            final ActorMaterializer materializer) {

        final MongoDbConfig mongoDbConfig = searchConfig.getMongoDbConfig();
        final MongoDbConfig.MonitoringConfig monitoringConfig = mongoDbConfig.getMonitoringConfig();

<<<<<<< HEAD
        final DittoMongoClient mongoDbClient = MongoClientWrapper.getBuilder(mongoDbConfig)
                .addCommandListener(getCommandListenerOrNull(monitoringConfig))
                .addConnectionPoolListener(getConnectionPoolListenerOrNull(monitoringConfig))
                .build();

        final TimestampPersistence thingsSyncPersistence =
                MongoTimestampPersistence.initializedInstance(THINGS_SYNC_STATE_COLLECTION_NAME, mongoDbClient,
                        materializer);

        final TimestampPersistence policiesSyncPersistence =
                MongoTimestampPersistence.initializedInstance(POLICIES_SYNC_STATE_COLLECTION_NAME, mongoDbClient,
                        materializer);

        final ThingsSearchPersistence thingsSearchPersistence =
                getThingsSearchPersistence(mongoDbClient, searchConfig.getIndexInitializationConfig());
        final ActorRef searchActor = initializeSearchActor(searchConfig.getLimitsConfig(), thingsSearchPersistence);
=======
        final DittoMongoClient dittoMongoClient = MongoClientWrapper.getBuilder(MongoConfig.of(rawConfig))
                .addCommandListener(kamonCommandListener)
                .addConnectionPoolListener(kamonConnectionPoolListener)
                .build();

        final TimestampPersistence thingsSyncPersistence =
                MongoTimestampPersistence.initializedInstance(THINGS_SYNC_STATE_COLLECTION_NAME, dittoMongoClient,
                        materializer);

        final TimestampPersistence policiesSyncPersistence =
                MongoTimestampPersistence.initializedInstance(POLICIES_SYNC_STATE_COLLECTION_NAME, dittoMongoClient,
                        materializer);

        final ActorRef searchActor = initializeSearchActor(configReader, dittoMongoClient.getDefaultDatabase());
        pubSubMediator.tell(new DistributedPubSubMediator.Put(searchActor), getSelf());
>>>>>>> 8591cf26

        final ActorRef healthCheckingActor =
                initializeHealthCheckActor(searchConfig, thingsSyncPersistence, policiesSyncPersistence);

<<<<<<< HEAD
        pubSubMediator.tell(new DistributedPubSubMediator.Put(searchActor), getSelf());

        createHealthCheckingActorHttpBinding(searchConfig.getHttpConfig(), healthCheckingActor, materializer);
=======
        createHealthCheckingActorHttpBinding(configReader.http(), healthCheckingActor, materializer);
>>>>>>> 8591cf26

        startChildActor(SearchUpdaterRootActor.ACTOR_NAME,
                SearchUpdaterRootActor.props(searchConfig.getClusterConfig(), mongoDbConfig,
                        searchConfig.getIndexInitializationConfig(), searchConfig.getUpdaterConfig(),
                        searchConfig.getDeletionConfig(), pubSubMediator, materializer, thingsSyncPersistence,
                        policiesSyncPersistence));
    }

<<<<<<< HEAD
    @Nullable
    private static CommandListener getCommandListenerOrNull(final MongoDbConfig.MonitoringConfig monitoringConfig) {
        return monitoringConfig.isCommandsEnabled() ? new KamonCommandListener(KAMON_METRICS_PREFIX) : null;
    }

    @Nullable
    private static ConnectionPoolListener getConnectionPoolListenerOrNull(
            final MongoDbConfig.MonitoringConfig monitoringConfig) {

        return monitoringConfig.isConnectionPoolEnabled()
                ? new KamonConnectionPoolListener(KAMON_METRICS_PREFIX)
                : null;
    }
=======
    private ActorRef initializeSearchActor(final ServiceConfigReader configReader, final MongoDatabase database) {

        final Config rawConfig = configReader.getRawConfig();
        final ThingsSearchPersistence thingsSearchPersistence =
                initializeSearchPersistence(database, getContext().getSystem(), rawConfig);
>>>>>>> 8591cf26

    private ThingsSearchPersistence getThingsSearchPersistence(final DittoMongoClient mongoClient,
            final IndexInitializationConfig indexInitializationConfig) {

        final ThingsSearchPersistence result = new MongoThingsSearchPersistence(mongoClient, getContext().system());
        if (indexInitializationConfig.isIndexInitializationConfigEnabled()) {
            result.initializeIndices();
        } else {
            log.info("Skipping IndexInitializer because it is disabled.");
        }
        return result;
    }

    private ActorRef initializeSearchActor(final LimitsConfig limitsConfig,
            final ThingsSearchPersistence thingsSearchPersistence) {

        final CriteriaFactory criteriaFactory = new CriteriaFactoryImpl();
<<<<<<< HEAD
        final ThingsFieldExpressionFactory fieldExpressionFactory = new ThingsFieldExpressionFactoryImpl();
        final AggregationBuilderFactory aggregationBuilderFactory = new MongoAggregationBuilderFactory(limitsConfig);
        final QueryBuilderFactory queryBuilderFactory = new MongoQueryBuilderFactory(limitsConfig);
        final ActorRef aggregationQueryActor = startChildActor(AggregationQueryActor.ACTOR_NAME,
                AggregationQueryActor.props(criteriaFactory, fieldExpressionFactory, aggregationBuilderFactory));
        final ActorRef apiV1QueryActor = startChildActor(QueryActor.ACTOR_NAME,
                QueryActor.props(criteriaFactory, fieldExpressionFactory, queryBuilderFactory));
=======
        final ThingsFieldExpressionFactory expressionFactory = getThingsFieldExpressionFactory();
        final QueryBuilderFactory queryBuilderFactory = new MongoQueryBuilderFactory(configReader.limits());
        final QueryParser queryFactory = QueryParser.of(criteriaFactory, expressionFactory, queryBuilderFactory);

        final Props searchActorProps = SearchActor.props(queryFactory, thingsSearchPersistence);
>>>>>>> 8591cf26

        return startChildActor(SearchActor.ACTOR_NAME, searchActorProps);
    }

    private ThingsSearchPersistence initializeSearchPersistence(final MongoDatabase db, final ActorSystem actorSystem,
            final Config config) {

        // TODO: refactor config.
        final String hintsConfigKey = "ditto.things-search.mongo-hints-by-namespace";
        final MongoThingsSearchPersistence persistence = new MongoThingsSearchPersistence(db, actorSystem);
        if (config.hasPath(hintsConfigKey)) {
            final String mongoHints = config.getString(hintsConfigKey);
            log.info("Applying MongoDB hints: {}", mongoHints);
            return persistence.withHintsByNamespace(mongoHints);
        } else {
            return persistence;
        }
    }

    private ActorRef initializeHealthCheckActor(final SearchConfig searchConfig,
            final TimestampPersistence thingsSyncPersistence,
            final TimestampPersistence policiesSyncPersistence) {

        return startChildActor(SearchHealthCheckingActorFactory.ACTOR_NAME,
                SearchHealthCheckingActorFactory.props(searchConfig, thingsSyncPersistence, policiesSyncPersistence));
    }

    private void createHealthCheckingActorHttpBinding(final HttpConfig httpConfig,
            final ActorRef healthCheckingActor, final ActorMaterializer materializer) {

        String hostname = httpConfig.getHostname();
        if (hostname.isEmpty()) {
            hostname = LocalHostAddressSupplier.getInstance().get();
            log.info("No explicit hostname configured, using HTTP hostname <{}>.", hostname);
        }

        final ActorSystem actorSystem = getContext().system();
        final CompletionStage<ServerBinding> binding = Http.get(actorSystem) //
                .bindAndHandle(
                        createRoute(actorSystem, healthCheckingActor).flow(actorSystem,
                                materializer),
                        ConnectHttp.toHost(hostname, httpConfig.getPort()), materializer);

        binding.thenAccept(theBinding -> CoordinatedShutdown.get(getContext().getSystem()).addTask(
                CoordinatedShutdown.PhaseServiceUnbind(), "shutdown_health_http_endpoint", () -> {
<<<<<<< HEAD
                    log.info("Gracefully shutting down status/health HTTP endpoint ...");
=======

                    log.info("Gracefully shutting down status/health HTTP endpoint..");
>>>>>>> 8591cf26
                    return theBinding.terminate(Duration.ofSeconds(1))
                            .handle((httpTerminated, e) -> Done.getInstance());
                })
        ).exceptionally(failure -> {
            log.error(failure, "Something very bad happened: {}", failure.getMessage());
            actorSystem.terminate();
            return null;
        });
    }

    /**
     * Creates Akka configuration object Props for this SearchRootActor.
     *
     * @param searchConfig the configuration settings of this service.
     * @param pubSubMediator the PubSub mediator Actor.
     * @param materializer the materializer for the akka actor system.
     * @return the Akka configuration Props object.
     */
    public static Props props(final SearchConfig searchConfig, final ActorRef pubSubMediator,
            final ActorMaterializer materializer) {

        return Props.create(SearchRootActor.class, new Creator<SearchRootActor>() {
            private static final long serialVersionUID = 1L;

            @Override
            public SearchRootActor create() {
                return new SearchRootActor(searchConfig, pubSubMediator, materializer);
            }
        });
    }

    @Override
    public SupervisorStrategy supervisorStrategy() {
        return supervisorStrategy;
    }

    @Override
    public Receive createReceive() {
        return ReceiveBuilder.create()
                .match(Status.Failure.class, f -> log.error(f.cause(), "Got failure: {}", f))
                .matchAny(m -> {
                    log.warning("Unknown message: {}", m);
                    unhandled(m);
                })
                .build();
    }

    private ActorRef startChildActor(final String actorName, final Props props) {
        log.info("Starting child actor <{}>.", actorName);
        return getContext().actorOf(props, actorName);
    }

    private static Route createRoute(final ActorSystem actorSystem, final ActorRef healthCheckingActor) {
        final StatusRoute statusRoute = new StatusRoute(new ClusterStatusSupplier(Cluster.get(actorSystem)),
                healthCheckingActor, actorSystem);

        return logRequest("http-request", () -> logResult("http-response", statusRoute::buildStatusRoute));
    }

    private static void addMapping(final Map<String, String> fieldMappings, final JsonFieldDefinition<?> definition) {
        final JsonPointer pointer = definition.getPointer();
        final String key = pointer.getRoot().map(JsonKey::toString).orElse("");
        final String value = pointer.toString();
        fieldMappings.put(key, value);
    }

    private static ThingsFieldExpressionFactory getThingsFieldExpressionFactory() {
        final Map<String, String> mappings = new HashMap<>();
        mappings.put(FieldExpressionUtil.FIELD_NAME_THING_ID, FieldExpressionUtil.FIELD_ID);
        mappings.put(FieldExpressionUtil.FIELD_NAME_NAMESPACE, FieldExpressionUtil.FIELD_NAMESPACE);
        addMapping(mappings, Thing.JsonFields.POLICY_ID);
        addMapping(mappings, Thing.JsonFields.REVISION);
        addMapping(mappings, Thing.JsonFields.MODIFIED);
        return new ThingsFieldExpressionFactoryImpl(mappings);
    }
}<|MERGE_RESOLUTION|>--- conflicted
+++ resolved
@@ -22,29 +22,20 @@
 import java.util.Map;
 import java.util.concurrent.CompletionStage;
 
-<<<<<<< HEAD
 import javax.annotation.Nullable;
 
-=======
 import org.eclipse.ditto.json.JsonFieldDefinition;
 import org.eclipse.ditto.json.JsonKey;
 import org.eclipse.ditto.json.JsonPointer;
->>>>>>> 8591cf26
 import org.eclipse.ditto.model.query.QueryBuilderFactory;
 import org.eclipse.ditto.model.query.criteria.CriteriaFactory;
 import org.eclipse.ditto.model.query.criteria.CriteriaFactoryImpl;
 import org.eclipse.ditto.model.query.expression.FieldExpressionUtil;
 import org.eclipse.ditto.model.query.expression.ThingsFieldExpressionFactory;
 import org.eclipse.ditto.model.query.expression.ThingsFieldExpressionFactoryImpl;
-<<<<<<< HEAD
+import org.eclipse.ditto.model.things.Thing;
 import org.eclipse.ditto.services.base.config.http.HttpConfig;
 import org.eclipse.ditto.services.base.config.limits.LimitsConfig;
-=======
-import org.eclipse.ditto.model.things.Thing;
-import org.eclipse.ditto.services.base.config.HttpConfigReader;
-import org.eclipse.ditto.services.base.config.ServiceConfigReader;
-import org.eclipse.ditto.services.thingsearch.common.util.ConfigKeys;
->>>>>>> 8591cf26
 import org.eclipse.ditto.services.thingsearch.common.util.RootSupervisorStrategyFactory;
 import org.eclipse.ditto.services.thingsearch.persistence.query.QueryParser;
 import org.eclipse.ditto.services.thingsearch.persistence.read.MongoThingsSearchPersistence;
@@ -66,11 +57,7 @@
 
 import com.mongodb.event.CommandListener;
 import com.mongodb.event.ConnectionPoolListener;
-<<<<<<< HEAD
-=======
 import com.mongodb.reactivestreams.client.MongoDatabase;
-import com.typesafe.config.Config;
->>>>>>> 8591cf26
 
 import akka.Done;
 import akka.actor.AbstractActor;
@@ -114,7 +101,6 @@
         final MongoDbConfig mongoDbConfig = searchConfig.getMongoDbConfig();
         final MongoDbConfig.MonitoringConfig monitoringConfig = mongoDbConfig.getMonitoringConfig();
 
-<<<<<<< HEAD
         final DittoMongoClient mongoDbClient = MongoClientWrapper.getBuilder(mongoDbConfig)
                 .addCommandListener(getCommandListenerOrNull(monitoringConfig))
                 .addConnectionPoolListener(getConnectionPoolListenerOrNull(monitoringConfig))
@@ -131,34 +117,12 @@
         final ThingsSearchPersistence thingsSearchPersistence =
                 getThingsSearchPersistence(mongoDbClient, searchConfig.getIndexInitializationConfig());
         final ActorRef searchActor = initializeSearchActor(searchConfig.getLimitsConfig(), thingsSearchPersistence);
-=======
-        final DittoMongoClient dittoMongoClient = MongoClientWrapper.getBuilder(MongoConfig.of(rawConfig))
-                .addCommandListener(kamonCommandListener)
-                .addConnectionPoolListener(kamonConnectionPoolListener)
-                .build();
-
-        final TimestampPersistence thingsSyncPersistence =
-                MongoTimestampPersistence.initializedInstance(THINGS_SYNC_STATE_COLLECTION_NAME, dittoMongoClient,
-                        materializer);
-
-        final TimestampPersistence policiesSyncPersistence =
-                MongoTimestampPersistence.initializedInstance(POLICIES_SYNC_STATE_COLLECTION_NAME, dittoMongoClient,
-                        materializer);
-
-        final ActorRef searchActor = initializeSearchActor(configReader, dittoMongoClient.getDefaultDatabase());
         pubSubMediator.tell(new DistributedPubSubMediator.Put(searchActor), getSelf());
->>>>>>> 8591cf26
 
         final ActorRef healthCheckingActor =
                 initializeHealthCheckActor(searchConfig, thingsSyncPersistence, policiesSyncPersistence);
 
-<<<<<<< HEAD
-        pubSubMediator.tell(new DistributedPubSubMediator.Put(searchActor), getSelf());
-
         createHealthCheckingActorHttpBinding(searchConfig.getHttpConfig(), healthCheckingActor, materializer);
-=======
-        createHealthCheckingActorHttpBinding(configReader.http(), healthCheckingActor, materializer);
->>>>>>> 8591cf26
 
         startChildActor(SearchUpdaterRootActor.ACTOR_NAME,
                 SearchUpdaterRootActor.props(searchConfig.getClusterConfig(), mongoDbConfig,
@@ -167,7 +131,6 @@
                         policiesSyncPersistence));
     }
 
-<<<<<<< HEAD
     @Nullable
     private static CommandListener getCommandListenerOrNull(final MongoDbConfig.MonitoringConfig monitoringConfig) {
         return monitoringConfig.isCommandsEnabled() ? new KamonCommandListener(KAMON_METRICS_PREFIX) : null;
@@ -181,13 +144,6 @@
                 ? new KamonConnectionPoolListener(KAMON_METRICS_PREFIX)
                 : null;
     }
-=======
-    private ActorRef initializeSearchActor(final ServiceConfigReader configReader, final MongoDatabase database) {
-
-        final Config rawConfig = configReader.getRawConfig();
-        final ThingsSearchPersistence thingsSearchPersistence =
-                initializeSearchPersistence(database, getContext().getSystem(), rawConfig);
->>>>>>> 8591cf26
 
     private ThingsSearchPersistence getThingsSearchPersistence(final DittoMongoClient mongoClient,
             final IndexInitializationConfig indexInitializationConfig) {
@@ -199,44 +155,27 @@
             log.info("Skipping IndexInitializer because it is disabled.");
         }
         return result;
+        // TODO: refactor config.
+//        final String hintsConfigKey = "ditto.things-search.mongo-hints-by-namespace";
+//        final MongoThingsSearchPersistence persistence = new MongoThingsSearchPersistence(db, actorSystem);
+//        if (config.hasPath(hintsConfigKey)) {
+//            final String mongoHints = config.getString(hintsConfigKey);
+//            log.info("Applying MongoDB hints: {}", mongoHints);
+//            return persistence.withHintsByNamespace(mongoHints);
+//        } else {
+//            return persistence;
+//        }
     }
 
     private ActorRef initializeSearchActor(final LimitsConfig limitsConfig,
             final ThingsSearchPersistence thingsSearchPersistence) {
 
         final CriteriaFactory criteriaFactory = new CriteriaFactoryImpl();
-<<<<<<< HEAD
-        final ThingsFieldExpressionFactory fieldExpressionFactory = new ThingsFieldExpressionFactoryImpl();
-        final AggregationBuilderFactory aggregationBuilderFactory = new MongoAggregationBuilderFactory(limitsConfig);
+        final ThingsFieldExpressionFactory fieldExpressionFactory = getThingsFieldExpressionFactory();
         final QueryBuilderFactory queryBuilderFactory = new MongoQueryBuilderFactory(limitsConfig);
-        final ActorRef aggregationQueryActor = startChildActor(AggregationQueryActor.ACTOR_NAME,
-                AggregationQueryActor.props(criteriaFactory, fieldExpressionFactory, aggregationBuilderFactory));
-        final ActorRef apiV1QueryActor = startChildActor(QueryActor.ACTOR_NAME,
-                QueryActor.props(criteriaFactory, fieldExpressionFactory, queryBuilderFactory));
-=======
-        final ThingsFieldExpressionFactory expressionFactory = getThingsFieldExpressionFactory();
-        final QueryBuilderFactory queryBuilderFactory = new MongoQueryBuilderFactory(configReader.limits());
-        final QueryParser queryFactory = QueryParser.of(criteriaFactory, expressionFactory, queryBuilderFactory);
-
-        final Props searchActorProps = SearchActor.props(queryFactory, thingsSearchPersistence);
->>>>>>> 8591cf26
-
-        return startChildActor(SearchActor.ACTOR_NAME, searchActorProps);
-    }
-
-    private ThingsSearchPersistence initializeSearchPersistence(final MongoDatabase db, final ActorSystem actorSystem,
-            final Config config) {
-
-        // TODO: refactor config.
-        final String hintsConfigKey = "ditto.things-search.mongo-hints-by-namespace";
-        final MongoThingsSearchPersistence persistence = new MongoThingsSearchPersistence(db, actorSystem);
-        if (config.hasPath(hintsConfigKey)) {
-            final String mongoHints = config.getString(hintsConfigKey);
-            log.info("Applying MongoDB hints: {}", mongoHints);
-            return persistence.withHintsByNamespace(mongoHints);
-        } else {
-            return persistence;
-        }
+        final QueryParser queryFactory = QueryParser.of(criteriaFactory, fieldExpressionFactory, queryBuilderFactory);
+
+        return startChildActor(SearchActor.ACTOR_NAME, SearchActor.props(queryFactory, thingsSearchPersistence));
     }
 
     private ActorRef initializeHealthCheckActor(final SearchConfig searchConfig,
@@ -265,12 +204,7 @@
 
         binding.thenAccept(theBinding -> CoordinatedShutdown.get(getContext().getSystem()).addTask(
                 CoordinatedShutdown.PhaseServiceUnbind(), "shutdown_health_http_endpoint", () -> {
-<<<<<<< HEAD
                     log.info("Gracefully shutting down status/health HTTP endpoint ...");
-=======
-
-                    log.info("Gracefully shutting down status/health HTTP endpoint..");
->>>>>>> 8591cf26
                     return theBinding.terminate(Duration.ofSeconds(1))
                             .handle((httpTerminated, e) -> Done.getInstance());
                 })
@@ -330,13 +264,6 @@
         return logRequest("http-request", () -> logResult("http-response", statusRoute::buildStatusRoute));
     }
 
-    private static void addMapping(final Map<String, String> fieldMappings, final JsonFieldDefinition<?> definition) {
-        final JsonPointer pointer = definition.getPointer();
-        final String key = pointer.getRoot().map(JsonKey::toString).orElse("");
-        final String value = pointer.toString();
-        fieldMappings.put(key, value);
-    }
-
     private static ThingsFieldExpressionFactory getThingsFieldExpressionFactory() {
         final Map<String, String> mappings = new HashMap<>();
         mappings.put(FieldExpressionUtil.FIELD_NAME_THING_ID, FieldExpressionUtil.FIELD_ID);
@@ -346,4 +273,12 @@
         addMapping(mappings, Thing.JsonFields.MODIFIED);
         return new ThingsFieldExpressionFactoryImpl(mappings);
     }
+
+    private static void addMapping(final Map<String, String> fieldMappings, final JsonFieldDefinition<?> definition) {
+        final JsonPointer pointer = definition.getPointer();
+        final String key = pointer.getRoot().map(JsonKey::toString).orElse("");
+        final String value = pointer.toString();
+        fieldMappings.put(key, value);
+    }
+
 }