--- conflicted
+++ resolved
@@ -87,15 +87,9 @@
                     .setRevision(nextRevision)
                     .build();
             final PolicyCreated policyCreated =
-<<<<<<< HEAD
-                    PolicyCreated.of(newPolicyWithImplicits, nextRevision, timestamp, dittoHeaders);
+                    PolicyCreated.of(newPolicyWithImplicits, nextRevision, timestamp, adjustedHeaders);
             final WithDittoHeaders response = appendETagHeaderIfProvided(adjustedCommand,
-                    CreatePolicyResponse.of(context.getState(), newPolicyWithImplicits, dittoHeaders),
-=======
-                    PolicyCreated.of(newPolicyWithImplicits, nextRevision, timestamp, adjustedHeaders);
-            final WithDittoHeaders<?> response = appendETagHeaderIfProvided(adjustedCommand,
                     CreatePolicyResponse.of(context.getState(), newPolicyWithImplicits, adjustedHeaders),
->>>>>>> 76403498
                     newPolicyWithImplicits);
             context.getLog().withCorrelationId(adjustedCommand)
                     .debug("Created new Policy with ID <{}>.", context.getState());
