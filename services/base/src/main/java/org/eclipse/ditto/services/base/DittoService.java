--- conflicted
+++ resolved
@@ -67,8 +67,8 @@
 import akka.http.javadsl.Http;
 import akka.http.javadsl.ServerBinding;
 import akka.http.javadsl.server.Route;
+import akka.management.AkkaManagement;
 import akka.management.cluster.bootstrap.ClusterBootstrap;
-import akka.management.javadsl.AkkaManagement;
 import akka.stream.ActorMaterializer;
 import kamon.Kamon;
 import kamon.prometheus.PrometheusReporter;
@@ -269,22 +269,16 @@
      *
      * @param actorSystem the Akka ActorSystem to be initialized.
      */
-<<<<<<< HEAD
     protected void initializeActorSystem(final ActorSystem actorSystem) {
-        AkkaManagement.get(actorSystem).start();
-=======
-    protected void initializeActorSystem(final Config config, final ActorSystem actorSystem) {
-
-        logger.info("Starting AkkaManagement..");
+        logger.info("Starting AkkaManagement ...");
         AkkaManagement.get(actorSystem).start().whenComplete((uri, throwable) -> {
             if (throwable != null) {
-                logger.error("Error during start of AkkaManagement: {}", throwable.getMessage(), throwable);
+                logger.error("Error during start of AkkaManagement: <{}>!", throwable.getMessage(), throwable);
             } else {
-                logger.info("Started AkkaManagement on URI: {}", uri);
+                logger.info("Started AkkaManagement on URI <{}>.", uri);
             }
         });
         logger.info("Starting ClusterBootstrap..");
->>>>>>> 8591cf26
         ClusterBootstrap.get(actorSystem).start();
 
         startStatusSupplierActor(actorSystem);
