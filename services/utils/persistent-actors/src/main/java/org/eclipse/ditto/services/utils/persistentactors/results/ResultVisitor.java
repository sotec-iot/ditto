--- conflicted
+++ resolved
@@ -40,12 +40,8 @@
      * @param becomeCreated whether the actor should behave as if the entity is created.
      * @param becomeDeleted whether the actor should behave as if the entity is deleted.
      */
-<<<<<<< HEAD
-    void onMutation(Command<?> command, E event, WithDittoHeaders response, boolean becomeCreated, boolean becomeDeleted);
-=======
-    void onMutation(Command<?> command, E event, WithDittoHeaders<?> response, boolean becomeCreated,
+    void onMutation(Command<?> command, E event, WithDittoHeaders response, boolean becomeCreated,
             boolean becomeDeleted);
->>>>>>> f66322cb
 
     /**
      * Evaluate a query result.
