--- conflicted
+++ resolved
@@ -132,13 +132,7 @@
 
         final Message message = messageCaptor.getValue();
         assertThat(message).isNotNull();
-<<<<<<< HEAD
         assertThat(message.getStringProperty("thing_id")).isEqualTo(TestConstants.Things.THING_ID);
-=======
-        System.out.println(Collections.list(message.getPropertyNames()));
-        assertThat(message.getStringProperty("thing_id"))
-                .isEqualTo(TestConstants.Things.THING_ID.toString());
->>>>>>> 0c17a1c9
         assertThat(message.getStringProperty("suffixed_thing_id")).isEqualTo(
                 TestConstants.Things.THING_ID + ".some.suffix");
         assertThat(message.getStringProperty("prefixed_thing_id")).isEqualTo(
