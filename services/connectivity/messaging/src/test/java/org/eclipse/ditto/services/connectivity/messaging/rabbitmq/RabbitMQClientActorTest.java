/*
 * Copyright (c) 2017 Contributors to the Eclipse Foundation
 *
 * See the NOTICE file(s) distributed with this work for additional
 * information regarding copyright ownership.
 *
 * This program and the accompanying materials are made available under the
 * terms of the Eclipse Public License 2.0 which is available at
 * http://www.eclipse.org/legal/epl-2.0
 *
 * SPDX-License-Identifier: EPL-2.0
 */
package org.eclipse.ditto.services.connectivity.messaging.rabbitmq;

import static org.assertj.core.api.Assertions.assertThatExceptionOfType;
import static org.mockito.Mockito.verify;
import static org.mockito.Mockito.when;

import java.io.IOException;
import java.util.Collections;
import java.util.concurrent.TimeUnit;
import java.util.concurrent.TimeoutException;
import java.util.stream.Stream;

import org.assertj.core.api.ThrowableAssert;
import org.eclipse.ditto.model.base.headers.DittoHeaders;
import org.eclipse.ditto.model.connectivity.Connection;
import org.eclipse.ditto.model.connectivity.ConnectionConfigurationInvalidException;
import org.eclipse.ditto.model.connectivity.ConnectionType;
import org.eclipse.ditto.model.connectivity.ConnectivityModelFactory;
import org.eclipse.ditto.model.connectivity.ConnectivityStatus;
import org.eclipse.ditto.model.connectivity.Target;
import org.eclipse.ditto.model.connectivity.Topic;
import org.eclipse.ditto.services.connectivity.messaging.AbstractBaseClientActorTest;
import org.eclipse.ditto.services.connectivity.messaging.BaseClientState;
import org.eclipse.ditto.services.connectivity.messaging.TestConstants;
import org.eclipse.ditto.signals.commands.connectivity.exceptions.ConnectionSignalIllegalException;
import org.eclipse.ditto.signals.commands.connectivity.modify.CloseConnection;
import org.eclipse.ditto.signals.commands.connectivity.modify.OpenConnection;
import org.junit.AfterClass;
import org.junit.Before;
import org.junit.BeforeClass;
import org.junit.Test;
import org.junit.runner.RunWith;
import org.mockito.Mock;
import org.mockito.Mockito;
import org.mockito.junit.MockitoJUnitRunner;

import com.rabbitmq.client.Channel;
import com.rabbitmq.client.ConnectionFactory;

import akka.actor.ActorRef;
import akka.actor.ActorSystem;
import akka.actor.Props;
import akka.actor.Status;
import akka.testkit.CallingThreadDispatcher;
import akka.testkit.javadsl.TestKit;

@RunWith(MockitoJUnitRunner.class)
<<<<<<< HEAD
public class RabbitMQClientActorTest extends AbstractBaseClientActorTest {
=======
public final class RabbitMQClientActorTest {
>>>>>>> 7a639d8a

    private static final Status.Success CONNECTED_SUCCESS = new Status.Success(BaseClientState.CONNECTED);
    private static final Status.Success DISCONNECTED_SUCCESS = new Status.Success(BaseClientState.DISCONNECTED);

    private static final IllegalArgumentException CUSTOM_EXCEPTION =
            new IllegalArgumentException("custom error message");

    private static final String CONNECTION_ID = TestConstants.createRandomConnectionId();
    private static final ConnectivityStatus CONNECTION_STATUS = ConnectivityStatus.OPEN;

    @SuppressWarnings("NullableProblems") private static ActorSystem actorSystem;
    private static Connection connection;

    @Mock
    private final ConnectionFactory mockConnectionFactory = Mockito.mock(ConnectionFactory.class);
    private final RabbitConnectionFactoryFactory
            rabbitConnectionFactoryFactory = (con, exHandler) -> mockConnectionFactory;
    @Mock
    private final com.rabbitmq.client.Connection mockConnection = Mockito.mock(com.rabbitmq.client.Connection.class);
    @Mock
    private final Channel mockChannel = Mockito.mock(Channel.class);

    @BeforeClass
    public static void setUp() {
        actorSystem = ActorSystem.create("AkkaTestSystem", TestConstants.CONFIG);
<<<<<<< HEAD
        connection = TestConstants.createConnection(connectionId);
=======
        connection = TestConstants.createConnection(CONNECTION_ID, actorSystem);
>>>>>>> 7a639d8a
    }

    @AfterClass
    public static void tearDown() {
        TestKit.shutdownActorSystem(actorSystem, scala.concurrent.duration.Duration.apply(5, TimeUnit.SECONDS), false);
    }

    @Before
    public void init() throws IOException, TimeoutException {
        when(mockConnectionFactory.newConnection()).thenReturn(mockConnection);
        when(mockConnection.createChannel()).thenReturn(mockChannel);
    }

    @Test
    public void invalidTargetFormatThrowsConnectionConfigurationInvalidException() {
        final Connection connection = ConnectivityModelFactory.newConnectionBuilder("ditto", ConnectionType.AMQP_091,
                ConnectivityStatus.OPEN, TestConstants.getUriOfNewMockServer())
                .targets(Collections.singletonList(ConnectivityModelFactory.newTarget("exchangeOnly",
                        TestConstants.Authorization.AUTHORIZATION_CONTEXT, null, null, Topic.TWIN_EVENTS)))
                .build();

        final ThrowableAssert.ThrowingCallable props1 =
                () -> RabbitMQClientActor.propsForTests(connection, CONNECTION_STATUS,
                        null, null);
        final ThrowableAssert.ThrowingCallable props2 =
                () -> RabbitMQClientActor.propsForTests(connection, CONNECTION_STATUS,
                        null, rabbitConnectionFactoryFactory);
        Stream.of(props1, props2)
                .forEach(throwingCallable ->
                        assertThatExceptionOfType(ConnectionConfigurationInvalidException.class)
                                .isThrownBy(throwingCallable)
                                .withMessageContaining("exchangeOnly")
                                .withNoCause()
                );
    }

    @Test
    public void testExceptionDuringConnectionFactoryCreation() {
        new TestKit(actorSystem) {{
            final Props props =
                    RabbitMQClientActor.propsForTests(connection, CONNECTION_STATUS,
                            getRef(), (con, exHandler) -> { throw CUSTOM_EXCEPTION; })
                            .withDispatcher(CallingThreadDispatcher.Id());
            final ActorRef connectionActor = actorSystem.actorOf(props);

            connectionActor.tell(OpenConnection.of(CONNECTION_ID, DittoHeaders.empty()), getRef());

            expectMsgClass(Status.Failure.class);
        }};
    }

    @Test
    public void testConnectionHandling() {
        new TestKit(actorSystem) {{
<<<<<<< HEAD
            final Props props = createClientActor(getRef());
=======
            final Props props =
                    RabbitMQClientActor.propsForTests(connection, CONNECTION_STATUS, getRef(),
                            (con, exHandler) -> mockConnectionFactory)
                            .withDispatcher(CallingThreadDispatcher.Id());
>>>>>>> 7a639d8a
            final ActorRef rabbitClientActor = actorSystem.actorOf(props);
            watch(rabbitClientActor);

            rabbitClientActor.tell(OpenConnection.of(CONNECTION_ID, DittoHeaders.empty()), getRef());
            expectMsg(CONNECTED_SUCCESS);

            rabbitClientActor.tell(CloseConnection.of(CONNECTION_ID, DittoHeaders.empty()), getRef());
            expectMsg(DISCONNECTED_SUCCESS);
        }};
    }

    @Test
    public void testConnectionWithoutPublisherHandling() {
        new TestKit(actorSystem) {{
            final String randomConnectionId = TestConstants.createRandomConnectionId();
            final Connection connectionWithoutTargets =
                    TestConstants.createConnection(randomConnectionId, actorSystem, new Target[0]);
            final Props props =
                    RabbitMQClientActor.propsForTests(connectionWithoutTargets, CONNECTION_STATUS,
                            getRef(),
                            (con, exHandler) -> mockConnectionFactory).withDispatcher(CallingThreadDispatcher.Id());
            final ActorRef rabbitClientActor = actorSystem.actorOf(props);
            watch(rabbitClientActor);

            rabbitClientActor.tell(OpenConnection.of(randomConnectionId, DittoHeaders.empty()), getRef());
            expectMsg(CONNECTED_SUCCESS);

            rabbitClientActor.tell(CloseConnection.of(randomConnectionId, DittoHeaders.empty()), getRef());
            expectMsg(DISCONNECTED_SUCCESS);
        }};
    }

    @Test
    public void testReconnection() {
        new TestKit(actorSystem) {{
<<<<<<< HEAD
            final Props props = createClientActor(getRef());
=======
            final Props props =
                    RabbitMQClientActor.propsForTests(connection, CONNECTION_STATUS, getRef(),
                            (con, exHandler) -> mockConnectionFactory).withDispatcher(CallingThreadDispatcher.Id());
>>>>>>> 7a639d8a
            final ActorRef rabbitClientActor = actorSystem.actorOf(props);

            rabbitClientActor.tell(OpenConnection.of(CONNECTION_ID, DittoHeaders.empty()), getRef());
            expectMsg(CONNECTED_SUCCESS);

            rabbitClientActor.tell(CloseConnection.of(CONNECTION_ID, DittoHeaders.empty()), getRef());
            expectMsg(DISCONNECTED_SUCCESS);

            // reconnect many times
            for (int i = 0; i < 10; ++i) {
                rabbitClientActor.tell(OpenConnection.of(CONNECTION_ID, DittoHeaders.empty()), getRef());
                expectMsg(CONNECTED_SUCCESS);

                rabbitClientActor.tell(CloseConnection.of(CONNECTION_ID, DittoHeaders.empty()), getRef());
                expectMsg(DISCONNECTED_SUCCESS);
            }
        }};
    }

    @Test
    public void sendCommandDuringInit() {
        new TestKit(actorSystem) {{
<<<<<<< HEAD
            final Props props = createClientActor(getRef());
=======
            final Props props =
                    RabbitMQClientActor.propsForTests(connection, CONNECTION_STATUS,
                            getRef(), (con, exHandler) -> mockConnectionFactory)
                            .withDispatcher(CallingThreadDispatcher.Id());
>>>>>>> 7a639d8a
            final ActorRef rabbitClientActor = actorSystem.actorOf(props);
            watch(rabbitClientActor);

            rabbitClientActor.tell(OpenConnection.of(CONNECTION_ID, DittoHeaders.empty()), getRef());

            expectMsg(CONNECTED_SUCCESS);
        }};
    }

    @Test
    public void sendConnectCommandWhenAlreadyConnected() throws IOException {
        new TestKit(actorSystem) {{
<<<<<<< HEAD
            final Props props = createClientActor(getRef());
=======
            final Props props =
                    RabbitMQClientActor.propsForTests(connection, CONNECTION_STATUS,
                            getRef(), (con, exHandler) -> mockConnectionFactory)
                            .withDispatcher(CallingThreadDispatcher.Id());
>>>>>>> 7a639d8a
            final ActorRef rabbitClientActor = actorSystem.actorOf(props);

            rabbitClientActor.tell(OpenConnection.of(CONNECTION_ID, DittoHeaders.empty()), getRef());
            expectMsg(CONNECTED_SUCCESS);

            rabbitClientActor.tell(OpenConnection.of(CONNECTION_ID, DittoHeaders.empty()), getRef());
            expectMsgClass(ConnectionSignalIllegalException.class);

            // a publisher and a consumer channel should be created
            verify(mockConnection, Mockito.times(2)).createChannel();
        }};
    }

    @Test
    public void sendDisconnectWhenAlreadyDisconnected() {
        new TestKit(actorSystem) {{
<<<<<<< HEAD
            final Props props = createClientActor(getRef());
=======
            final Props props =
                    RabbitMQClientActor.propsForTests(connection, CONNECTION_STATUS,
                            getRef(), (con, exHandler) -> mockConnectionFactory)
                            .withDispatcher(CallingThreadDispatcher.Id());
>>>>>>> 7a639d8a
            final ActorRef rabbitClientActor = actorSystem.actorOf(props);

            rabbitClientActor.tell(CloseConnection.of(CONNECTION_ID, DittoHeaders.empty()), getRef());
            expectMsg(DISCONNECTED_SUCCESS);
            Mockito.verifyZeroInteractions(mockConnection);
        }};
    }

    @Test
    public void testCloseConnectionFails() {
        new TestKit(actorSystem) {{
<<<<<<< HEAD
            final Props props = createClientActor(getRef());
=======
            final Props props =
                    RabbitMQClientActor.propsForTests(connection, CONNECTION_STATUS,
                            getRef(), (con, exHandler) -> mockConnectionFactory)
                            .withDispatcher(CallingThreadDispatcher.Id());
>>>>>>> 7a639d8a
            final ActorRef rabbitClientActor = actorSystem.actorOf(props);

            rabbitClientActor.tell(OpenConnection.of(CONNECTION_ID, DittoHeaders.empty()), getRef());
            expectMsg(CONNECTED_SUCCESS);

            rabbitClientActor.tell(CloseConnection.of(CONNECTION_ID, DittoHeaders.empty()), getRef());
            expectMsg(DISCONNECTED_SUCCESS);
        }};
    }

    @Override
    protected Connection getConnection() {
        return connection;
    }

    @Override
    protected Props createClientActor(final ActorRef conciergeForwarder) {
        return RabbitMQClientActor.propsForTests(getConnection(), connectionStatus, conciergeForwarder,
                (con, exHandler) -> mockConnectionFactory).withDispatcher(CallingThreadDispatcher.Id());
    }

    @Override
    protected ActorSystem getActorSystem() {
        return actorSystem;
    }

}<|MERGE_RESOLUTION|>--- conflicted
+++ resolved
@@ -57,11 +57,7 @@
 import akka.testkit.javadsl.TestKit;
 
 @RunWith(MockitoJUnitRunner.class)
-<<<<<<< HEAD
-public class RabbitMQClientActorTest extends AbstractBaseClientActorTest {
-=======
-public final class RabbitMQClientActorTest {
->>>>>>> 7a639d8a
+public final class RabbitMQClientActorTest extends AbstractBaseClientActorTest {
 
     private static final Status.Success CONNECTED_SUCCESS = new Status.Success(BaseClientState.CONNECTED);
     private static final Status.Success DISCONNECTED_SUCCESS = new Status.Success(BaseClientState.DISCONNECTED);
@@ -87,11 +83,7 @@
     @BeforeClass
     public static void setUp() {
         actorSystem = ActorSystem.create("AkkaTestSystem", TestConstants.CONFIG);
-<<<<<<< HEAD
-        connection = TestConstants.createConnection(connectionId);
-=======
-        connection = TestConstants.createConnection(CONNECTION_ID, actorSystem);
->>>>>>> 7a639d8a
+        connection = TestConstants.createConnection(CONNECTION_ID);
     }
 
     @AfterClass
@@ -146,14 +138,7 @@
     @Test
     public void testConnectionHandling() {
         new TestKit(actorSystem) {{
-<<<<<<< HEAD
-            final Props props = createClientActor(getRef());
-=======
-            final Props props =
-                    RabbitMQClientActor.propsForTests(connection, CONNECTION_STATUS, getRef(),
-                            (con, exHandler) -> mockConnectionFactory)
-                            .withDispatcher(CallingThreadDispatcher.Id());
->>>>>>> 7a639d8a
+            final Props props = createClientActor(getRef());
             final ActorRef rabbitClientActor = actorSystem.actorOf(props);
             watch(rabbitClientActor);
 
@@ -189,13 +174,7 @@
     @Test
     public void testReconnection() {
         new TestKit(actorSystem) {{
-<<<<<<< HEAD
-            final Props props = createClientActor(getRef());
-=======
-            final Props props =
-                    RabbitMQClientActor.propsForTests(connection, CONNECTION_STATUS, getRef(),
-                            (con, exHandler) -> mockConnectionFactory).withDispatcher(CallingThreadDispatcher.Id());
->>>>>>> 7a639d8a
+            final Props props = createClientActor(getRef());
             final ActorRef rabbitClientActor = actorSystem.actorOf(props);
 
             rabbitClientActor.tell(OpenConnection.of(CONNECTION_ID, DittoHeaders.empty()), getRef());
@@ -218,14 +197,7 @@
     @Test
     public void sendCommandDuringInit() {
         new TestKit(actorSystem) {{
-<<<<<<< HEAD
-            final Props props = createClientActor(getRef());
-=======
-            final Props props =
-                    RabbitMQClientActor.propsForTests(connection, CONNECTION_STATUS,
-                            getRef(), (con, exHandler) -> mockConnectionFactory)
-                            .withDispatcher(CallingThreadDispatcher.Id());
->>>>>>> 7a639d8a
+            final Props props = createClientActor(getRef());
             final ActorRef rabbitClientActor = actorSystem.actorOf(props);
             watch(rabbitClientActor);
 
@@ -238,14 +210,7 @@
     @Test
     public void sendConnectCommandWhenAlreadyConnected() throws IOException {
         new TestKit(actorSystem) {{
-<<<<<<< HEAD
-            final Props props = createClientActor(getRef());
-=======
-            final Props props =
-                    RabbitMQClientActor.propsForTests(connection, CONNECTION_STATUS,
-                            getRef(), (con, exHandler) -> mockConnectionFactory)
-                            .withDispatcher(CallingThreadDispatcher.Id());
->>>>>>> 7a639d8a
+            final Props props = createClientActor(getRef());
             final ActorRef rabbitClientActor = actorSystem.actorOf(props);
 
             rabbitClientActor.tell(OpenConnection.of(CONNECTION_ID, DittoHeaders.empty()), getRef());
@@ -262,14 +227,7 @@
     @Test
     public void sendDisconnectWhenAlreadyDisconnected() {
         new TestKit(actorSystem) {{
-<<<<<<< HEAD
-            final Props props = createClientActor(getRef());
-=======
-            final Props props =
-                    RabbitMQClientActor.propsForTests(connection, CONNECTION_STATUS,
-                            getRef(), (con, exHandler) -> mockConnectionFactory)
-                            .withDispatcher(CallingThreadDispatcher.Id());
->>>>>>> 7a639d8a
+            final Props props = createClientActor(getRef());
             final ActorRef rabbitClientActor = actorSystem.actorOf(props);
 
             rabbitClientActor.tell(CloseConnection.of(CONNECTION_ID, DittoHeaders.empty()), getRef());
@@ -281,14 +239,7 @@
     @Test
     public void testCloseConnectionFails() {
         new TestKit(actorSystem) {{
-<<<<<<< HEAD
-            final Props props = createClientActor(getRef());
-=======
-            final Props props =
-                    RabbitMQClientActor.propsForTests(connection, CONNECTION_STATUS,
-                            getRef(), (con, exHandler) -> mockConnectionFactory)
-                            .withDispatcher(CallingThreadDispatcher.Id());
->>>>>>> 7a639d8a
+            final Props props = createClientActor(getRef());
             final ActorRef rabbitClientActor = actorSystem.actorOf(props);
 
             rabbitClientActor.tell(OpenConnection.of(CONNECTION_ID, DittoHeaders.empty()), getRef());
@@ -306,7 +257,7 @@
 
     @Override
     protected Props createClientActor(final ActorRef conciergeForwarder) {
-        return RabbitMQClientActor.propsForTests(getConnection(), connectionStatus, conciergeForwarder,
+        return RabbitMQClientActor.propsForTests(getConnection(), CONNECTION_STATUS, conciergeForwarder,
                 (con, exHandler) -> mockConnectionFactory).withDispatcher(CallingThreadDispatcher.Id());
     }
 
