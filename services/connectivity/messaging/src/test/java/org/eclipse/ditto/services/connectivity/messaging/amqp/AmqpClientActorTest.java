--- conflicted
+++ resolved
@@ -835,7 +835,21 @@
         return result;
     }
 
-<<<<<<< HEAD
+    @Override
+    protected Connection getConnection() {
+        return connection;
+    }
+
+    @Override
+    protected Props createClientActor(final ActorRef conciergeForwarder) {
+        return AmqpClientActor.propsForTests(connection, connectionStatus, conciergeForwarder, (ac, el) -> mockConnection);
+    }
+
+    @Override
+    protected ActorSystem getActorSystem() {
+        return actorSystem;
+    }
+
     private void consumeMockMessage(final MessageConsumer mockConsumer) throws JMSException {
         final ArgumentCaptor<MessageListener> listener = ArgumentCaptor.forClass(MessageListener.class);
         verify(mockConsumer, timeout(1000).atLeast(1)).setMessageListener(listener.capture());
@@ -862,21 +876,4 @@
                         TopicPath.Group.THINGS.getName() + "/" + TopicPath.Channel.TWIN.getName() + "/" +
                         TopicPath.Criterion.EVENTS.getName() + "/" + TopicPath.Action.MODIFIED.getName());
     }
-=======
-    @Override
-    protected Connection getConnection() {
-        return connection;
-    }
-
-    @Override
-    protected Props createClientActor(final ActorRef conciergeForwarder) {
-        return AmqpClientActor.propsForTests(connection, connectionStatus, conciergeForwarder, (ac, el) -> mockConnection);
-    }
-
-    @Override
-    protected ActorSystem getActorSystem() {
-        return actorSystem;
-    }
-
->>>>>>> fe17fa1c
 }