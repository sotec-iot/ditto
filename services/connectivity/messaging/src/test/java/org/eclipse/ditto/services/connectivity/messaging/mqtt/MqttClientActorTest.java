--- conflicted
+++ resolved
@@ -172,13 +172,9 @@
 
     @Test
     public void testConsumeFromTopicWithIdEnforcementExpectErrorResponse() {
-<<<<<<< HEAD
         disableLogging(actorSystem);
 
-        final MqttSource mqttSource = newFilteredMqttSource(1, 1, AUTHORIZATION_CONTEXT,
-=======
         final MqttSource mqttSource = newFilteredMqttSource(
->>>>>>> 890674b5
                 "eclipse/{{ thing:namespace }}/{{ thing:name }}", // enforcement filter
                 "eclipse/+/+" // subscribed topic
         );
