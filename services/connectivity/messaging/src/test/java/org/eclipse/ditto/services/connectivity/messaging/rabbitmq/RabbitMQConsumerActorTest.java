/*
 * Copyright (c) 2017-2018 Bosch Software Innovations GmbH.
 *
 * All rights reserved. This program and the accompanying materials
 * are made available under the terms of the Eclipse Public License v2.0
 * which accompanies this distribution, and is available at
 * https://www.eclipse.org/org/documents/epl-2.0/index.php
 *
 * SPDX-License-Identifier: EPL-2.0
 */
package org.eclipse.ditto.services.connectivity.messaging.rabbitmq;

import java.nio.charset.StandardCharsets;
import java.util.HashMap;
import java.util.Map;

import org.eclipse.ditto.model.base.common.DittoConstants;
import org.eclipse.ditto.services.connectivity.messaging.AbstractConsumerActorTest;
import org.eclipse.ditto.services.connectivity.messaging.TestConstants;

import com.rabbitmq.client.AMQP;
import com.rabbitmq.client.Delivery;
import com.rabbitmq.client.Envelope;

import akka.actor.ActorRef;
import akka.actor.Props;

/**
 * Unit test for {@link RabbitMQConsumerActor}.
 */
public final class RabbitMQConsumerActorTest extends AbstractConsumerActorTest<Delivery> {

    private static final String CONNECTION_ID = "theConnection";
    private static final Envelope ENVELOPE = new Envelope(1, false, "inbound", "ditto");

    @Override
    protected Props getConsumerActorProps(final ActorRef mappingActor) {
<<<<<<< HEAD
        return RabbitMQConsumerActor.props(mappingActor,
                TestConstants.Authorization.AUTHORIZATION_CONTEXT, ENFORCEMENT, TestConstants.HEADER_MAPPING);
=======
        return RabbitMQConsumerActor.props("rmq-consumer", mappingActor,
                TestConstants.Authorization.AUTHORIZATION_CONTEXT, ENFORCEMENT, TestConstants.HEADER_MAPPING,
                CONNECTION_ID);
>>>>>>> d929c66d
    }

    @Override
    protected Delivery getInboundMessage(final Map.Entry<String, Object> header) {
        final Map<String, Object> headers = new HashMap<>();
        headers.put(REPLY_TO_HEADER.getKey(), REPLY_TO_HEADER.getValue());
        headers.put(header.getKey(), header.getValue());

        return new Delivery(ENVELOPE,
                new AMQP.BasicProperties.Builder()
                        .contentType(DittoConstants.DITTO_PROTOCOL_CONTENT_TYPE)
                        .headers(headers)
                        .replyTo(REPLY_TO_HEADER.getValue()).build(),
                TestConstants.modifyThing().getBytes(StandardCharsets.UTF_8));
    }

}<|MERGE_RESOLUTION|>--- conflicted
+++ resolved
@@ -35,14 +35,9 @@
 
     @Override
     protected Props getConsumerActorProps(final ActorRef mappingActor) {
-<<<<<<< HEAD
-        return RabbitMQConsumerActor.props(mappingActor,
-                TestConstants.Authorization.AUTHORIZATION_CONTEXT, ENFORCEMENT, TestConstants.HEADER_MAPPING);
-=======
         return RabbitMQConsumerActor.props("rmq-consumer", mappingActor,
                 TestConstants.Authorization.AUTHORIZATION_CONTEXT, ENFORCEMENT, TestConstants.HEADER_MAPPING,
                 CONNECTION_ID);
->>>>>>> d929c66d
     }
 
     @Override
