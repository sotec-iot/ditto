--- conflicted
+++ resolved
@@ -35,16 +35,13 @@
         configuredSpecificConfig.put("clientId", "consumer-client-id");
         configuredSpecificConfig.put("publisherId", "publisher-client-id");
         configuredSpecificConfig.put("reconnectForRedeliveryDelay", "4m");
-<<<<<<< HEAD
+        configuredSpecificConfig.put("keepAlive", "30s");
         configuredSpecificConfig.put("lastWillTopic", "lastWillTopic");
         configuredSpecificConfig.put("lastWillQos", "1");
         configuredSpecificConfig.put("lastWillMessage", "last will message");
         configuredSpecificConfig.put("lastWillRetain", "true");
 
         // WHEN
-=======
-        configuredSpecificConfig.put("keepAlive", "30s");
->>>>>>> 6710d4ed
         final MqttSpecificConfig specificConfig = new MqttSpecificConfig(configuredSpecificConfig);
 
         // THEN
@@ -53,15 +50,12 @@
         assertThat(specificConfig.getMqttClientId()).contains("consumer-client-id");
         assertThat(specificConfig.getMqttPublisherId()).contains("publisher-client-id");
         assertThat(specificConfig.getReconnectForDeliveryDelay()).isEqualTo(Duration.ofMinutes(4L));
-<<<<<<< HEAD
+        assertThat(specificConfig.getKeepAliveInterval()).contains(Duration.ofSeconds(30L));
 
         assertThat(specificConfig.getMqttWillTopic()).contains("lastWillTopic");
         assertThat(specificConfig.getMqttWillQos()).isEqualTo(1);
         assertThat(specificConfig.getMqttWillRetain()).isEqualTo(true);
         assertThat(specificConfig.getMqttWillMessage()).contains("last will message");
-=======
-        assertThat(specificConfig.getKeepAliveInterval()).contains(Duration.ofSeconds(30L));
->>>>>>> 6710d4ed
     }
 
     @Test
@@ -72,13 +66,10 @@
         assertThat(specificConfig.getMqttClientId()).isEmpty();
         assertThat(specificConfig.getMqttPublisherId()).isEmpty();
         assertThat(specificConfig.getReconnectForDeliveryDelay()).isEqualTo(Duration.ofSeconds(2L));
-<<<<<<< HEAD
+        assertThat(specificConfig.getKeepAliveInterval()).isEmpty();
         assertThat(specificConfig.getMqttWillTopic()).isEmpty();
         assertThat(specificConfig.getMqttWillQos()).isEqualTo(0);
         assertThat(specificConfig.getMqttWillMessage()).isEmpty();
         assertThat(specificConfig.getMqttWillRetain()).isFalse();
-=======
-        assertThat(specificConfig.getKeepAliveInterval()).isEmpty();
->>>>>>> 6710d4ed
     }
 }