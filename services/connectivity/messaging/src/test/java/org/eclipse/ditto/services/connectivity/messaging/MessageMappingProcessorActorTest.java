--- conflicted
+++ resolved
@@ -195,7 +195,6 @@
                             .hasValueSatisfying(desc -> assertThat(desc).contains(FAULTY_MAPPER));
                 }
         );
-<<<<<<< HEAD
     }
 
     private void testExternalMessageInDittoProtocolIsProcessed(
@@ -204,16 +203,6 @@
     }
 
     private void testExternalMessageInDittoProtocolIsProcessed(
-=======
-    }
-
-    private void testExternalMessageInDittoProtocolIsProcessed(
-            @Nullable final EnforcementFilter<CharSequence> enforcement) {
-        testExternalMessageInDittoProtocolIsProcessed(enforcement, null);
-    }
-
-    private void testExternalMessageInDittoProtocolIsProcessed(
->>>>>>> efe7be57
             @Nullable final EnforcementFilter<CharSequence> enforcement, @Nullable final String mapping) {
         testExternalMessageInDittoProtocolIsProcessed(enforcement, true, mapping, r -> {});
     }
@@ -234,12 +223,9 @@
                             .withAuthorizationContext(AUTHORIZATION_CONTEXT)
                             .withEnforcement(enforcement)
                             .withPayloadMapping(mappings)
-<<<<<<< HEAD
                             .withInternalHeaders(DittoHeaders.newBuilder()
                                     .replyTarget(0)
                                     .build())
-=======
->>>>>>> efe7be57
                             .build();
 
             messageMappingProcessorActor.tell(externalMessage, getRef());
@@ -255,17 +241,11 @@
                 assertThat(modifyAttribute.getDittoHeaders())
                         .extracting(headers -> headers.get(MessageHeaderDefinition.THING_ID.getKey()))
                         .isEqualTo(KNOWN_THING_ID.toString());
-<<<<<<< HEAD
                 // internal headers added by consumer actors are appended
                 assertThat(modifyAttribute.getDittoHeaders()).containsEntry("ditto-reply-target", "0");
 
                 final String expectedMapperHeader = mapping == null ? "default" : mapping;
-                assertThat(modifyAttribute.getDittoHeaders().getMapper()).contains(expectedMapperHeader);
-=======
-
-                final String expectedMapperHeader = mapping == null ? "default" : mapping;
                 assertThat(modifyAttribute.getDittoHeaders().getInboundPayloadMapper()).contains(expectedMapperHeader);
->>>>>>> efe7be57
 
                 if (ADD_HEADER_MAPPER.equals(mapping)) {
                     assertThat(modifyAttribute.getDittoHeaders()).contains(AddHeaderMessageMapper.INBOUND_HEADER);
