--- conflicted
+++ resolved
@@ -103,21 +103,10 @@
         super(connectionId,
                 checkNotNull(consumerData, "consumerData").getAddress(),
                 messageMappingProcessor,
-<<<<<<< HEAD
-                consumerData.getSource());
-
+                consumerData.getSource(), ConnectionType.AMQP_10);
         connectivityConfigProvider = ConnectivityConfigProviderFactory.getInstance(getContext().getSystem());
         connectivityConfig = connectivityConfigProvider.getConnectivityConfig(connectionId);
         final ConnectionConfig connectionConfig = connectivityConfig.getConnectionConfig();
-
-=======
-                consumerData.getSource(),
-                ConnectionType.AMQP_10);
-        final ConnectionConfig connectionConfig =
-                DittoConnectivityConfig.of(
-                        DefaultScopedConfig.dittoScoped(getContext().getSystem().settings().config()))
-                        .getConnectionConfig();
->>>>>>> 64c44930
         final Amqp10Config amqp10Config = connectionConfig.getAmqp10Config();
         this.messageConsumer = consumerData.getMessageConsumer();
         this.consumerData = consumerData;
