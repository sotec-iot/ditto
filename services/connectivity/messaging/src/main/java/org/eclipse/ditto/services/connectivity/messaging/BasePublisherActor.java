/*
 * Copyright (c) 2017 Contributors to the Eclipse Foundation
 *
 * See the NOTICE file(s) distributed with this work for additional
 * information regarding copyright ownership.
 *
 * This program and the accompanying materials are made available under the
 * terms of the Eclipse Public License 2.0 which is available at
 * http://www.eclipse.org/legal/epl-2.0
 *
 * SPDX-License-Identifier: EPL-2.0
 */
package org.eclipse.ditto.services.connectivity.messaging;

import static org.eclipse.ditto.model.base.common.ConditionChecker.checkNotNull;
import static org.eclipse.ditto.model.base.headers.DittoHeaderDefinition.CORRELATION_ID;

import java.nio.ByteBuffer;
import java.nio.charset.Charset;
import java.nio.charset.StandardCharsets;
import java.time.Instant;
import java.util.ArrayList;
import java.util.Arrays;
import java.util.Collection;
import java.util.HashMap;
import java.util.List;
import java.util.Map;
import java.util.Objects;
import java.util.Optional;
import java.util.Set;
import java.util.concurrent.CompletableFuture;
import java.util.concurrent.CompletionStage;
import java.util.stream.Collectors;
import java.util.stream.Stream;

import javax.annotation.Nullable;

import org.eclipse.ditto.model.base.acks.AcknowledgementLabel;
import org.eclipse.ditto.model.base.acks.AcknowledgementRequest;
import org.eclipse.ditto.model.base.acks.DittoAcknowledgementLabel;
import org.eclipse.ditto.model.base.common.CharsetDeterminer;
import org.eclipse.ditto.model.base.headers.DittoHeaders;
import org.eclipse.ditto.model.connectivity.Connection;
import org.eclipse.ditto.model.connectivity.ConnectivityModelFactory;
import org.eclipse.ditto.model.connectivity.ConnectivityStatus;
import org.eclipse.ditto.model.connectivity.GenericTarget;
import org.eclipse.ditto.model.connectivity.HeaderMapping;
import org.eclipse.ditto.model.connectivity.ReplyTarget;
import org.eclipse.ditto.model.connectivity.ResourceStatus;
import org.eclipse.ditto.model.connectivity.Source;
import org.eclipse.ditto.model.connectivity.Target;
import org.eclipse.ditto.model.placeholders.ExpressionResolver;
import org.eclipse.ditto.protocoladapter.ProtocolAdapter;
import org.eclipse.ditto.services.connectivity.messaging.config.ConnectionConfig;
import org.eclipse.ditto.services.connectivity.messaging.config.ConnectivityConfig;
import org.eclipse.ditto.services.connectivity.messaging.config.DittoConnectivityConfig;
import org.eclipse.ditto.services.connectivity.messaging.internal.ConnectionFailure;
import org.eclipse.ditto.services.connectivity.messaging.internal.ImmutableConnectionFailure;
import org.eclipse.ditto.services.connectivity.messaging.internal.RetrieveAddressStatus;
import org.eclipse.ditto.services.connectivity.messaging.monitoring.ConnectionMonitor;
import org.eclipse.ditto.services.connectivity.messaging.monitoring.ConnectionMonitorRegistry;
import org.eclipse.ditto.services.connectivity.messaging.monitoring.DefaultConnectionMonitorRegistry;
import org.eclipse.ditto.services.connectivity.util.ConnectivityMdcEntryKey;
import org.eclipse.ditto.services.models.connectivity.ExternalMessage;
import org.eclipse.ditto.services.models.connectivity.OutboundSignal;
import org.eclipse.ditto.services.utils.akka.logging.DittoLoggerFactory;
import org.eclipse.ditto.services.utils.akka.logging.ThreadSafeDittoLoggingAdapter;
import org.eclipse.ditto.services.utils.config.DefaultScopedConfig;
import org.eclipse.ditto.services.utils.config.InstanceIdentifierSupplier;
import org.eclipse.ditto.signals.acks.base.Acknowledgement;
import org.eclipse.ditto.signals.acks.base.Acknowledgements;
import org.eclipse.ditto.signals.base.Signal;
import org.eclipse.ditto.signals.commands.base.CommandResponse;
import org.eclipse.ditto.signals.commands.messages.MessageCommand;
import org.eclipse.ditto.signals.commands.things.ThingCommand;
import org.eclipse.ditto.signals.events.thingsearch.SubscriptionEvent;

import akka.actor.AbstractActor;
import akka.actor.ActorRef;
import akka.actor.ActorSystem;
import akka.japi.pf.ReceiveBuilder;

/**
 * Base class for publisher actors. Holds the map of configured targets.
 *
 * @param <T> the type of targets for this actor
 */
public abstract class BasePublisherActor<T extends PublishTarget> extends AbstractActor {

    protected final Connection connection;
    protected final Map<Target, ResourceStatus> resourceStatusMap;

    protected final ConnectivityConfig connectivityConfig;
    protected final ConnectionConfig connectionConfig;

    /**
     * Common logger for all sub-classes of BasePublisherActor as its MDC already contains the connection ID.
     */
    protected final ThreadSafeDittoLoggingAdapter logger;

    private final ConnectionMonitor responsePublishedMonitor;
    private final ConnectionMonitor responseDroppedMonitor;
    private final ConnectionMonitorRegistry<ConnectionMonitor> connectionMonitorRegistry;
    private final List<Optional<ReplyTarget>> replyTargets;
    private final int acknowledgementSizeBudget;

    protected BasePublisherActor(final Connection connection) {
        this.connection = checkNotNull(connection, "connection");
        resourceStatusMap = new HashMap<>();
        final List<Target> targets = connection.getTargets();
        targets.forEach(target ->
                resourceStatusMap.put(target,
                        ConnectivityModelFactory.newTargetStatus(getInstanceIdentifier(), ConnectivityStatus.OPEN,
                                target.getAddress(), "Started at " + Instant.now())));

        connectivityConfig = getConnectivityConfig();
        connectionConfig = connectivityConfig.getConnectionConfig();
        connectionMonitorRegistry =
                DefaultConnectionMonitorRegistry.fromConfig(connectivityConfig.getMonitoringConfig());
        responseDroppedMonitor = connectionMonitorRegistry.forResponseDropped(connection.getId());
        responsePublishedMonitor = connectionMonitorRegistry.forResponsePublished(connection.getId());
        replyTargets = connection.getSources().stream().map(Source::getReplyTarget).collect(Collectors.toList());
        acknowledgementSizeBudget = connectionConfig.getAcknowledgementConfig().getIssuedMaxBytes();
        logger = DittoLoggerFactory.getThreadSafeDittoLoggingAdapter(this)
                .withMdcEntry(ConnectivityMdcEntryKey.CONNECTION_ID, connection.getId());
    }

    private ConnectivityConfig getConnectivityConfig() {
        final ActorContext context = getContext();
        final ActorSystem actorSystem = context.getSystem();
        final ActorSystem.Settings settings = actorSystem.settings();
        final DefaultScopedConfig dittoScopedConfig = DefaultScopedConfig.dittoScoped(settings.config());
        return DittoConnectivityConfig.of(dittoScopedConfig);
    }

    @Override
    public Receive createReceive() {
        final ReceiveBuilder receiveBuilder = receiveBuilder();
        preEnhancement(receiveBuilder);

        receiveBuilder.match(OutboundSignal.MultiMapped.class, this::sendMultiMappedOutboundSignal)
                .match(RetrieveAddressStatus.class, ram -> getCurrentTargetStatus().forEach(rs ->
                        getSender().tell(rs, getSelf())));

        postEnhancement(receiveBuilder);
        return receiveBuilder.matchAny(m -> {
            logger.warning("Unknown message: {}", m);
            unhandled(m);
        }).build();
    }

    private Collection<ResourceStatus> getCurrentTargetStatus() {
        return resourceStatusMap.values();
    }

    private void sendMultiMappedOutboundSignal(final OutboundSignal.MultiMapped multiMapped) {
        final int quota = computeMaxAckPayloadBytesForSignal(multiMapped);
        final ExceptionToAcknowledgementConverter errorConverter = getExceptionConverter();
        final List<OutboundSignal.Mapped> mappedOutboundSignals = multiMapped.getMappedOutboundSignals();
        final CompletableFuture<CommandResponse<?>>[] sendMonitorAndResponseFutures = mappedOutboundSignals.stream()
                // message sending step
                .flatMap(outbound -> sendMappedOutboundSignal(outbound, quota))
                // monitor and acknowledge step
                .flatMap(sendingOrDropped -> sendingOrDropped.monitorAndAcknowledge(errorConverter).stream())
                // convert to completable future array for aggregation
                .map(CompletionStage::toCompletableFuture)
                .<CompletableFuture<CommandResponse<?>>>toArray(CompletableFuture[]::new);

        aggregateNonNullFutures(sendMonitorAndResponseFutures)
                .thenAccept(responsesList -> {
                    final ActorRef sender = multiMapped.getSender().orElse(null);

                    final Collection<Acknowledgement> acknowledgements = new ArrayList<>();
                    final Collection<CommandResponse<?>> nonAcknowledgements = new ArrayList<>();
                    responsesList.forEach(response -> {
                        if (response instanceof Acknowledgement){
                            final Acknowledgement acknowledgement = (Acknowledgement) response;
                            if (shouldPublishAcknowledgement(acknowledgement)) {
                                acknowledgements.add(acknowledgement);
                            }
                        } else {
                            nonAcknowledgements.add(response);
                        }
                    });

                    issueAcknowledgements(multiMapped, sender, acknowledgements);
                    sendBackResponses(multiMapped, sender, nonAcknowledgements);
                })
                .exceptionally(e -> {
                    logger.withCorrelationId(multiMapped.getSource())
                            .error(e, "Message sending failed unexpectedly: <{}>", multiMapped);
                    return null;
                });
    }

    protected abstract boolean shouldPublishAcknowledgement(final Acknowledgement acknowledgement);

    private void issueAcknowledgements(final OutboundSignal.MultiMapped multiMapped, @Nullable final ActorRef sender,
            final Collection<Acknowledgement> ackList) {

        final ThreadSafeDittoLoggingAdapter l = logger.withCorrelationId(multiMapped.getSource());
        if (Objects.equals(sender, getSelf())) {
            l.debug("Not sending acks <{}> because sender is this publisher actor," +
                    " which can't handle acknowledgements.", ackList);
        } else if (!ackList.isEmpty() && sender != null) {
            final Acknowledgements aggregatedAcks = appendConnectionId(
                    Acknowledgements.of(ackList, multiMapped.getSource().getDittoHeaders()));
            l.debug("Message sent. Replying to <{}>: <{}>", sender, aggregatedAcks);
            sender.tell(aggregatedAcks, getSelf());
        } else if (ackList.isEmpty()) {
            l.debug("Message sent: No acks requested.");
        } else {
            l.error("Message sent: Acks requested, but no sender: <{}>", multiMapped.getSource());
        }
    }

    private void sendBackResponses(final OutboundSignal.MultiMapped multiMapped, @Nullable final ActorRef sender,
            final Collection<CommandResponse<?>> nonAcknowledgementsResponses) {

        final ThreadSafeDittoLoggingAdapter l = logger.withCorrelationId(multiMapped.getSource());
        if (!nonAcknowledgementsResponses.isEmpty() && sender != null) {
            nonAcknowledgementsResponses.forEach(response -> {
                l.debug("CommandResponse created from HTTP response. Replying to <{}>: <{}>", sender, response);
                sender.tell(response, getSelf());
            });
        } else if (nonAcknowledgementsResponses.isEmpty()) {
            l.debug("No CommandResponse created from HTTP response.");
        } else {
            l.error("CommandResponse created from HTTP response, but no sender: <{}>", multiMapped.getSource());
        }
    }

<<<<<<< HEAD
    private Acknowledgements appendConnectionId(final Acknowledgements acknowledgements) {
        return InboundMappingProcessorActor.appendConnectionIdToAcknowledgements(acknowledgements, connectionId);
=======
    /**
     * Gets the converter from publisher exceptions to Acknowledgements.
     * Override to handle client-specific exceptions.
     *
     * @return the converter.
     */
    protected ExceptionToAcknowledgementConverter getExceptionConverter() {
        return DefaultExceptionToAcknowledgementConverter.getInstance();
>>>>>>> 64c44930
    }

    private static <T> CompletionStage<List<T>> aggregateNonNullFutures(final CompletableFuture<T>[] futures) {
        return CompletableFuture.allOf(futures)
                .thenApply(aVoid -> Arrays.stream(futures)
                        .map(CompletableFuture::join)
                        .filter(Objects::nonNull)
                        .collect(Collectors.toList()));
    }

    private Acknowledgements appendConnectionId(final Acknowledgements acknowledgements) {
        return MessageMappingProcessorActor.appendConnectionIdToAcknowledgements(acknowledgements, connection.getId());
    }

    private int computeMaxAckPayloadBytesForSignal(final OutboundSignal.MultiMapped multiMapped) {
        final List<OutboundSignal.Mapped> mappedOutboundSignals = multiMapped.getMappedOutboundSignals();
        final int numberOfSignals = mappedOutboundSignals.size();
        return 0 == numberOfSignals ? acknowledgementSizeBudget : acknowledgementSizeBudget / numberOfSignals;
    }

    private Stream<SendingOrDropped> sendMappedOutboundSignal(final OutboundSignal.Mapped outbound,
            final int maxPayloadBytesForSignal) {

        final ExternalMessage message = outbound.getExternalMessage();
        final String correlationId = message.getHeaders().get(CORRELATION_ID.getKey());
        final Signal<?> outboundSource = outbound.getSource();
        final List<Target> outboundTargets = outbound.getTargets();

        final ThreadSafeDittoLoggingAdapter l = logger.withCorrelationId(correlationId);
        l.debug("Publishing mapped message of type <{}> to targets <{}>: {}", outboundSource.getType(), outboundTargets,
                message);

        final Optional<SendingContext> replyTargetSendingContext = getSendingContext(outbound);

        final List<SendingContext> sendingContexts = replyTargetSendingContext.map(List::of)
                .orElseGet(() -> outboundTargets.stream()
                        .map(target -> getSendingContextForTarget(outbound, target))
                        .collect(Collectors.toList()));

        if (sendingContexts.isEmpty()) {
            // Message dropped: neither reply-target nor target is available for the message.
            if (l.isDebugEnabled()) {
                l.debug("Message without GenericTarget dropped: <{}>", outbound.getExternalMessage());
            } else {
                l.info("Message without GenericTarget dropped.");
            }
            return Stream.empty();
        } else {
            // message not dropped
            final ExpressionResolver resolver = Resolvers.forOutbound(outbound, connectionId);
            final int acks = (int) sendingContexts.stream().filter(SendingContext::shouldAcknowledge).count();
            final int maxPayloadBytes = acks == 0 ? maxPayloadBytesForSignal : maxPayloadBytesForSignal / acks;
            return sendingContexts.stream()
                    .map(sendingContext -> tryToPublishToGenericTarget(resolver, sendingContext,
                            maxPayloadBytesForSignal, maxPayloadBytes, l));
        }
    }

    private Optional<SendingContext> getSendingContext(final OutboundSignal.Mapped mappedOutboundSignal) {
        final Optional<SendingContext> result;
        if (isResponseOrErrorOrSearchEvent(mappedOutboundSignal)) {
            final Signal<?> source = mappedOutboundSignal.getSource();
            final DittoHeaders dittoHeaders = source.getDittoHeaders();
            result = dittoHeaders.getReplyTarget()
                    .flatMap(this::getReplyTargetByIndex)
                    .map(replyTarget -> getSendingContextForReplyTarget(mappedOutboundSignal, replyTarget));
        } else {
            result = Optional.empty();
        }
        return result;
    }

    /**
     * Checks whether the passed in {@code outboundSignal} is a response or an error or a search event.
     * Those messages are supposed to be published at the reply target of the source whence the original command came.
     *
     * @param outboundSignal the OutboundSignal to check.
     * @return {@code true} if the OutboundSignal is a response or an error, {@code false} otherwise
     */
    private static boolean isResponseOrErrorOrSearchEvent(final OutboundSignal.Mapped outboundSignal) {
        final ExternalMessage externalMessage = outboundSignal.getExternalMessage();
        return externalMessage.isResponse() ||
                externalMessage.isError() ||
                outboundSignal.getSource() instanceof SubscriptionEvent;
    }

    private Optional<ReplyTarget> getReplyTargetByIndex(final int replyTargetIndex) {
        return 0 <= replyTargetIndex && replyTargetIndex < replyTargets.size()
                ? replyTargets.get(replyTargetIndex)
                : Optional.empty();
    }

    private SendingContext getSendingContextForReplyTarget(final OutboundSignal.Mapped outboundSignal,
            final ReplyTarget replyTarget) {

        return SendingContext.newBuilder()
                .mappedOutboundSignal(outboundSignal)
                .externalMessage(outboundSignal.getExternalMessage())
                .genericTarget(replyTarget)
                .publishedMonitor(responsePublishedMonitor)
                .droppedMonitor(responseDroppedMonitor)
                .build();
    }

    private SendingContext getSendingContextForTarget(final OutboundSignal.Mapped outboundSignal, final Target target) {
        final String originalAddress = target.getOriginalAddress();
        final ConnectionMonitor publishedMonitor =
                connectionMonitorRegistry.forOutboundPublished(connection.getId(), originalAddress);
        @Nullable final ConnectionMonitor acknowledgedMonitor = isTargetAckRequested(outboundSignal, target)
                ? connectionMonitorRegistry.forInboundAcknowledged(connection.getId(), originalAddress)
                : null;
        @Nullable final Target autoAckTarget = isTargetAckRequested(outboundSignal, target) ? target : null;

        return SendingContext.newBuilder()
                .mappedOutboundSignal(outboundSignal)
                .externalMessage(outboundSignal.getExternalMessage())
                .genericTarget(target)
                .publishedMonitor(publishedMonitor)
                .acknowledgedMonitor(acknowledgedMonitor)
                .droppedMonitor(publishedMonitor)
                .autoAckTarget(autoAckTarget)
                .build();
    }

    private SendingOrDropped tryToPublishToGenericTarget(final ExpressionResolver resolver,
            final SendingContext sendingContext,
            final int maxTotalMessageSize,
            final int quota,
            final ThreadSafeDittoLoggingAdapter logger) {

        try {
            return publishToGenericTarget(resolver, sendingContext, maxTotalMessageSize, quota, logger);
        } catch (final Exception e) {
            return new Sending(sendingContext, CompletableFuture.failedFuture(e), logger);
        }
    }

    private SendingOrDropped publishToGenericTarget(final ExpressionResolver resolver,
            final SendingContext sendingContext,
            final int maxTotalMessageSize,
            final int quota,
            final ThreadSafeDittoLoggingAdapter logger) {

        final OutboundSignal.Mapped outbound = sendingContext.getMappedOutboundSignal();
        final GenericTarget genericTarget = sendingContext.getGenericTarget();
        final String address = genericTarget.getAddress();
        final Optional<T> publishTargetOptional = resolveTargetAddress(resolver, address).map(this::toPublishTarget);

        final SendingOrDropped result;
        if (publishTargetOptional.isPresent()) {
            final Signal<?> outboundSource = outbound.getSource();
            logger.debug("Publishing mapped message of type <{}> to address <{}>: {}", outboundSource.getType(),
                    address, sendingContext.getExternalMessage());
            final T publishTarget = publishTargetOptional.get();
            @Nullable final Target autoAckTarget = sendingContext.getAutoAckTarget().orElse(null);
            final HeaderMapping headerMapping = genericTarget.getHeaderMapping().orElse(null);
            final ExternalMessage mappedMessage = applyHeaderMapping(resolver, outbound, headerMapping);
            final CompletionStage<CommandResponse<?>> responsesFuture =
                    publishMessage(outboundSource, autoAckTarget, publishTarget, mappedMessage, maxTotalMessageSize,
                            quota);
            // set the external message after header mapping for the result of header mapping to show up in log
            result = new Sending(sendingContext.setExternalMessage(mappedMessage), responsesFuture, logger);
        } else {
            result = new Dropped(sendingContext);
        }
        return result;
    }

    private static ExternalMessage applyHeaderMapping(final ExpressionResolver expressionResolver,
            final OutboundSignal.Mapped outboundSignal, @Nullable final HeaderMapping headerMapping) {

        final OutboundSignalToExternalMessage outboundSignalToExternalMessage =
                OutboundSignalToExternalMessage.newInstance(outboundSignal, expressionResolver, headerMapping);

        return outboundSignalToExternalMessage.get();
    }

    /**
     * Provides the possibility to add custom matchers before applying the default matchers of the BasePublisherActor.
     *
     * @param receiveBuilder the ReceiveBuilder to add other matchers to.
     */
    protected abstract void preEnhancement(ReceiveBuilder receiveBuilder);

    /**
     * Provides the possibility to add custom matchers after applying the default matchers of the BasePublisherActor.
     *
     * @param receiveBuilder the ReceiveBuilder to add other matchers to.
     */
    protected abstract void postEnhancement(ReceiveBuilder receiveBuilder);

    /**
     * Converts the passed {@code address} to a {@link PublishTarget} of type {@code <T>}.
     *
     * @param address the address to convert to a {@link PublishTarget} of type {@code <T>}.
     * @return the instance of type {@code <T>}
     */
    protected abstract T toPublishTarget(String address);

    /**
     * Publish a message. Construct the acknowledgement regardless of any request for diagnostic purposes.
     *
     * @param signal the nullable Target for getting even more information about the configured Target to publish to.
     * @param autoAckTarget if set, this is the Target from which {@code Acknowledgement}s should automatically be
     * produced and delivered.
     * @param publishTarget the {@link PublishTarget} to publish to.
     * @param message the {@link org.eclipse.ditto.services.models.connectivity.ExternalMessage} to publish.
     * @param maxTotalMessageSize the total max message size in bytes of the payload of an automatically created
     * response.
     * @param ackSizeQuota budget in bytes for how large the payload of this acknowledgement can be, or 0 to not
     * send any acknowledgement.
     * @return future of command responses (acknowledgements and potentially responses to live commands / live messages)
     * to reply to sender, or future of null if ackSizeQuota is 0.
     */
    protected abstract CompletionStage<CommandResponse<?>> publishMessage(Signal<?> signal,
            @Nullable Target autoAckTarget,
            T publishTarget,
            ExternalMessage message,
            int maxTotalMessageSize,
            int ackSizeQuota);

    /**
     * Decode a byte buffer according to the charset specified in an external message.
     *
     * @param buffer the byte buffer.
     * @param message the external message.
     * @return the decoded string.
     */
    protected static String decodeAsHumanReadable(@Nullable final ByteBuffer buffer, final ExternalMessage message) {
        if (buffer != null) {
            return getCharsetFromMessage(message).decode(buffer).toString();
        } else {
            return "<empty>";
        }
    }

    /**
     * Determine charset from an external message.
     *
     * @param message the external message.
     * @return its charset.
     */
    protected static Charset getCharsetFromMessage(final ExternalMessage message) {
        return message.findContentType()
                .map(BasePublisherActor::determineCharset)
                .orElse(StandardCharsets.UTF_8);
    }

    /**
     * Escalate an error to the parent to trigger a restart.
     * This is thread safe because self and parent are thread-safe.
     *
     * @param error the encountered failure.
     * @param description description of the failure.
     */
    protected void escalate(final Throwable error, final String description) {
        final ConnectionFailure failure = new ImmutableConnectionFailure(getSelf(), error, description);
        getContext().getParent().tell(failure, getSelf());
    }

    /**
     * Extract acknowledgement label from an auto-ack target.
     *
     * @param target the target.
     * @return the configured auto-ack label if any exists, or an empty optional.
     */
    protected static Optional<AcknowledgementLabel> getAcknowledgementLabel(@Nullable final Target target) {
        return Optional.ofNullable(target).flatMap(Target::getIssuedAcknowledgementLabel);
    }

    /**
<<<<<<< HEAD
     * Checks whether the passed in {@code outboundSignal} is a response or an error or a search event.
     * Those messages are supposed to be published at the reply target of the source whence the original command came.
     *
     * @param outboundSignal the OutboundSignal to check.
     * @return {@code true} if the OutboundSignal is a response or an error, {@code false} otherwise
     */
    private static boolean isResponseOrErrorOrSearchEvent(final OutboundSignal.Mapped outboundSignal) {
        return outboundSignal.getExternalMessage().isResponse() ||
                outboundSignal.getExternalMessage().isError() ||
                outboundSignal.getSource() instanceof SubscriptionEvent;
    }

    /**
     * Applies the optional "header mapping" potentially configured on the passed {@code target} on the passed {@code
     * outboundSignal}. This method is only used for testing. TODO: Extract logic into separate class and test it there.
     *
     * @param outboundSignal the OutboundSignal containing the {@link ExternalMessage} with headers potentially
     * containing placeholders.
     * @param mapping headerMappings to apply.
     * @param log the logger to use for logging.
     * @return the ExternalMessage with replaced headers
     */
    static ExternalMessage applyHeaderMapping(final OutboundSignal.Mapped outboundSignal,
            final @Nullable HeaderMapping mapping,
            final DiagnosticLoggingAdapter log,
            final ConnectionId connectionId) {

        return applyHeaderMapping(Resolvers.forOutbound(outboundSignal, connectionId), outboundSignal, mapping, log);
    }

    private static ExternalMessage applyHeaderMapping(final ExpressionResolver expressionResolver,
            final OutboundSignal.Mapped outboundSignal,
            final @Nullable HeaderMapping mapping,
            final DiagnosticLoggingAdapter log) {

        final ExternalMessage originalMessage = outboundSignal.getExternalMessage();

        final ExternalMessageBuilder messageBuilder = ExternalMessageFactory.newExternalMessageBuilder(originalMessage);

        if (mapping != null) {
            final Signal<?> sourceSignal = outboundSignal.getSource();

            final Map<String, String> mappedHeaders = mapping.getMapping().entrySet().stream()
                    .flatMap(e -> mapHeaderByResolver(expressionResolver, e.getValue())
                            .stream()
                            .map(resolvedValue -> Pair.create(e.getKey(), resolvedValue))
                    )
                    .collect(Collectors.toMap(Pair::first, Pair::second));

            LogUtil.enhanceLogWithCorrelationId(log, sourceSignal);
            log.debug("Result of header mapping <{}> are these headers to be published: {}", mapping, mappedHeaders);

            messageBuilder.withAdditionalHeaders(mappedHeaders);
        }

        return messageBuilder.build();
    }

    private static Optional<String> mapHeaderByResolver(final ExpressionResolver resolver, final String value) {
        return PlaceholderFilter.applyOrElseDelete(value, resolver);
    }

    /**
=======
>>>>>>> 64c44930
     * Resolve target address.
     * If not resolvable, the returned Optional will be empty.
     */
    private static Optional<String> resolveTargetAddress(final ExpressionResolver resolver, final String value) {
        return resolver.resolve(value).toOptional();
    }

    private static String getInstanceIdentifier() {
        return InstanceIdentifierSupplier.getInstance().get();
    }

    private static Charset determineCharset(final CharSequence contentType) {
        return CharsetDeterminer.getInstance().apply(contentType);
    }

    private static boolean isTargetAckRequested(final OutboundSignal.Mapped mapped, final Target target) {
        final Signal<?> source = mapped.getSource();
        final DittoHeaders dittoHeaders = source.getDittoHeaders();
        final Set<AcknowledgementRequest> acknowledgementRequests = dittoHeaders.getAcknowledgementRequests();
        final Set<AcknowledgementLabel> requestedAcks = acknowledgementRequests.stream()
                .map(AcknowledgementRequest::getLabel)
                .collect(Collectors.toSet());

        if (target.getIssuedAcknowledgementLabel()
                .filter(DittoAcknowledgementLabel.LIVE_RESPONSE::equals)
                .isPresent()) {
            return dittoHeaders.isResponseRequired() && isLiveSignal(source);
        } else {
            return target.getIssuedAcknowledgementLabel().filter(requestedAcks::contains).isPresent();
        }
    }

    private static boolean isLiveSignal(final Signal<?> signal) {
        return signal instanceof MessageCommand ||
                (signal instanceof ThingCommand && ProtocolAdapter.isLiveSignal(signal));
    }

}<|MERGE_RESOLUTION|>--- conflicted
+++ resolved
@@ -230,10 +230,6 @@
         }
     }
 
-<<<<<<< HEAD
-    private Acknowledgements appendConnectionId(final Acknowledgements acknowledgements) {
-        return InboundMappingProcessorActor.appendConnectionIdToAcknowledgements(acknowledgements, connectionId);
-=======
     /**
      * Gets the converter from publisher exceptions to Acknowledgements.
      * Override to handle client-specific exceptions.
@@ -242,7 +238,6 @@
      */
     protected ExceptionToAcknowledgementConverter getExceptionConverter() {
         return DefaultExceptionToAcknowledgementConverter.getInstance();
->>>>>>> 64c44930
     }
 
     private static <T> CompletionStage<List<T>> aggregateNonNullFutures(final CompletableFuture<T>[] futures) {
@@ -254,7 +249,7 @@
     }
 
     private Acknowledgements appendConnectionId(final Acknowledgements acknowledgements) {
-        return MessageMappingProcessorActor.appendConnectionIdToAcknowledgements(acknowledgements, connection.getId());
+        return InboundMappingProcessorActor.appendConnectionIdToAcknowledgements(acknowledgements, connection.getId());
     }
 
     private int computeMaxAckPayloadBytesForSignal(final OutboundSignal.MultiMapped multiMapped) {
@@ -411,6 +406,24 @@
         return result;
     }
 
+    /**
+     * Applies the optional "header mapping" potentially configured on the passed {@code target} on the passed {@code
+     * outboundSignal}. This method is only used for testing. TODO: Extract logic into separate class and test it there.
+     *
+     * @param outboundSignal the OutboundSignal containing the {@link ExternalMessage} with headers potentially
+     * containing placeholders.
+     * @param mapping headerMappings to apply.
+     * @param log the logger to use for logging.
+     * @return the ExternalMessage with replaced headers
+     */
+    static ExternalMessage applyHeaderMapping(final OutboundSignal.Mapped outboundSignal,
+            final @Nullable HeaderMapping mapping,
+            final DiagnosticLoggingAdapter log,
+            final ConnectionId connectionId) {
+
+        return applyHeaderMapping(Resolvers.forOutbound(outboundSignal, connectionId), outboundSignal, mapping, log);
+    }
+
     private static ExternalMessage applyHeaderMapping(final ExpressionResolver expressionResolver,
             final OutboundSignal.Mapped outboundSignal, @Nullable final HeaderMapping headerMapping) {
 
@@ -514,72 +527,6 @@
     }
 
     /**
-<<<<<<< HEAD
-     * Checks whether the passed in {@code outboundSignal} is a response or an error or a search event.
-     * Those messages are supposed to be published at the reply target of the source whence the original command came.
-     *
-     * @param outboundSignal the OutboundSignal to check.
-     * @return {@code true} if the OutboundSignal is a response or an error, {@code false} otherwise
-     */
-    private static boolean isResponseOrErrorOrSearchEvent(final OutboundSignal.Mapped outboundSignal) {
-        return outboundSignal.getExternalMessage().isResponse() ||
-                outboundSignal.getExternalMessage().isError() ||
-                outboundSignal.getSource() instanceof SubscriptionEvent;
-    }
-
-    /**
-     * Applies the optional "header mapping" potentially configured on the passed {@code target} on the passed {@code
-     * outboundSignal}. This method is only used for testing. TODO: Extract logic into separate class and test it there.
-     *
-     * @param outboundSignal the OutboundSignal containing the {@link ExternalMessage} with headers potentially
-     * containing placeholders.
-     * @param mapping headerMappings to apply.
-     * @param log the logger to use for logging.
-     * @return the ExternalMessage with replaced headers
-     */
-    static ExternalMessage applyHeaderMapping(final OutboundSignal.Mapped outboundSignal,
-            final @Nullable HeaderMapping mapping,
-            final DiagnosticLoggingAdapter log,
-            final ConnectionId connectionId) {
-
-        return applyHeaderMapping(Resolvers.forOutbound(outboundSignal, connectionId), outboundSignal, mapping, log);
-    }
-
-    private static ExternalMessage applyHeaderMapping(final ExpressionResolver expressionResolver,
-            final OutboundSignal.Mapped outboundSignal,
-            final @Nullable HeaderMapping mapping,
-            final DiagnosticLoggingAdapter log) {
-
-        final ExternalMessage originalMessage = outboundSignal.getExternalMessage();
-
-        final ExternalMessageBuilder messageBuilder = ExternalMessageFactory.newExternalMessageBuilder(originalMessage);
-
-        if (mapping != null) {
-            final Signal<?> sourceSignal = outboundSignal.getSource();
-
-            final Map<String, String> mappedHeaders = mapping.getMapping().entrySet().stream()
-                    .flatMap(e -> mapHeaderByResolver(expressionResolver, e.getValue())
-                            .stream()
-                            .map(resolvedValue -> Pair.create(e.getKey(), resolvedValue))
-                    )
-                    .collect(Collectors.toMap(Pair::first, Pair::second));
-
-            LogUtil.enhanceLogWithCorrelationId(log, sourceSignal);
-            log.debug("Result of header mapping <{}> are these headers to be published: {}", mapping, mappedHeaders);
-
-            messageBuilder.withAdditionalHeaders(mappedHeaders);
-        }
-
-        return messageBuilder.build();
-    }
-
-    private static Optional<String> mapHeaderByResolver(final ExpressionResolver resolver, final String value) {
-        return PlaceholderFilter.applyOrElseDelete(value, resolver);
-    }
-
-    /**
-=======
->>>>>>> 64c44930
      * Resolve target address.
      * If not resolvable, the returned Optional will be empty.
      */
