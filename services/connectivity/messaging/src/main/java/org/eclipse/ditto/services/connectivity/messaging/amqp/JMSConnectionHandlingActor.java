/*
 * Copyright (c) 2017 Bosch Software Innovations GmbH.
 *
 * All rights reserved. This program and the accompanying materials
 * are made available under the terms of the Eclipse Public License v2.0
 * which accompanies this distribution, and is available at
 * https://www.eclipse.org/org/documents/epl-2.0/index.php
 *
 * Contributors:
 *    Bosch Software Innovations GmbH - initial contribution
 */
package org.eclipse.ditto.services.connectivity.messaging.amqp;

import static org.eclipse.ditto.model.base.common.ConditionChecker.checkNotNull;

import java.util.HashMap;
import java.util.Map;
import java.util.stream.Collectors;

import javax.jms.Destination;
import javax.jms.ExceptionListener;
import javax.jms.JMSException;
import javax.jms.MessageConsumer;
import javax.jms.Session;

import org.apache.qpid.jms.JmsConnection;
import org.apache.qpid.jms.JmsQueue;
import org.eclipse.ditto.model.connectivity.Connection;
import org.eclipse.ditto.services.utils.akka.LogUtil;
import org.eclipse.ditto.signals.commands.connectivity.exceptions.ConnectionFailedException;

import akka.actor.AbstractActor;
import akka.actor.Props;
import akka.event.DiagnosticLoggingAdapter;
import akka.japi.Creator;

/**
 * This actor executes single operation (connect/disconnect) on JMS Connection/Session. It is separated into an actor
 * because the JMS Client is blocking which makes it impossible to e.g. cancel a pending connection attempts with
 * another actor message when done in the same actor.
 */
public class JMSConnectionHandlingActor extends AbstractActor {

    /**
     * The Actor name prefix.
     */
    static final String ACTOR_NAME_PREFIX = "jmsConnectionHandling-";

    private final DiagnosticLoggingAdapter log = LogUtil.obtain(this);

    private final Connection connection;
    private final ExceptionListener exceptionListener;
    private final JmsConnectionFactory jmsConnectionFactory;


    private JMSConnectionHandlingActor(final Connection connection, final ExceptionListener exceptionListener,
            final JmsConnectionFactory jmsConnectionFactory) {

        this.connection = checkNotNull(connection, "connection");
        this.exceptionListener = exceptionListener;
        this.jmsConnectionFactory = jmsConnectionFactory;
    }

    /**
     * Creates Akka configuration object {@link Props} for this {@code JMSConnectionHandlingActor}.
     *
     * @param connection the connection
     * @param exceptionListener the exception listener
     * @param jmsConnectionFactory the jms connection factory
     * @return the Akka configuration Props object.
     */
    static Props props(final Connection connection, final ExceptionListener exceptionListener,
            final JmsConnectionFactory jmsConnectionFactory) {

        return Props.create(JMSConnectionHandlingActor.class, new Creator<JMSConnectionHandlingActor>() {
            private static final long serialVersionUID = 1L;

            @Override
            public JMSConnectionHandlingActor create() {
                return new JMSConnectionHandlingActor(connection, exceptionListener, jmsConnectionFactory);
            }
        });
    }

    @Override
    public Receive createReceive() {
        return receiveBuilder()
                .match(AmqpClientActor.JmsConnect.class, this::handleConnect)
                .match(AmqpClientActor.JmsDisconnect.class, this::handleDisconnect)
                .build();
    }

    @SuppressWarnings("squid:S2095") // cannot use try-with-resources, connection has longer lifetime
    private void handleConnect(final AmqpClientActor.JmsConnect connect) {
        javax.jms.Connection jmsConnection = null;
        try {
<<<<<<< HEAD
            jmsConnection = jmsConnectionFactory.createConnection(connection, exceptionListener);
=======
            final JmsConnection
                    jmsConnection = jmsConnectionFactory.createConnection(connection, exceptionListener);
>>>>>>> e2daed61
            log.debug("Starting connection.");
            jmsConnection.start();
            log.debug("Connection started successfully, creating session.");
            final Session jmsSession = jmsConnection.createSession(false, Session.AUTO_ACKNOWLEDGE);
            log.debug("Session created.");

            final Map<String, MessageConsumer> consumerMap = new HashMap<>();
            final Map<String, Exception> failedSources = new HashMap<>();
            connection.getSources().forEach(source -> {
                source.getSources().forEach(jmsSource -> {
                    log.debug("Creating AMQP Consumer for '{}'", jmsSource);
                    final Destination destination = new JmsQueue(jmsSource);
                    final MessageConsumer messageConsumer;
                    try {
                        messageConsumer = jmsSession.createConsumer(destination);
                        consumerMap.put(jmsSource, messageConsumer);
                    } catch (final JMSException jmsException) {
                        failedSources.put(jmsSource, jmsException);
                    }
                });
            });

            if (failedSources.isEmpty()) {
                final AmqpClientActor.JmsConnected connectedMessage =
                        new AmqpClientActor.JmsConnected(connect.getOrigin(), jmsConnection, jmsSession, consumerMap);
                sender().tell(connectedMessage, sender());
                log.debug("Connection <{}> established successfully, stopping myself.", connection.getId());
            } else {
                log.warning("Failed to consume sources: {}.", failedSources);
                final ConnectionFailedException failedException = ConnectionFailedException
                        .newBuilder(connection.getId())
                        .message("\"Failed to consume sources: " + failedSources.keySet())
                        .description(() -> failedSources.entrySet()
                                .stream()
                                .map(e -> e.getKey() + ": " + e.getValue().getMessage())
                                .collect(Collectors.joining(", ")))
                        .build();
                sender().tell(new AmqpClientActor.JmsFailure(connect.getOrigin(), failedException), sender());
            }
        } catch (final Exception e) {
            sender().tell(new AmqpClientActor.JmsFailure(connect.getOrigin(), e), sender());
        }
        getContext().stop(getSelf());
    }

    private void handleDisconnect(final AmqpClientActor.JmsDisconnect disconnect) {
        final javax.jms.Connection connection = disconnect.getConnection();
        try {
            log.debug("Closing JMS connection {}", this.connection.getId());
            connection.stop();
            connection.close();
            log.info("Connection '{}' closed.", this.connection.getId());
        } catch (final JMSException e) {
            log.debug("Connection '{}' already closed: {}", this.connection.getId(), e.getMessage());
        }
        sender().tell(new AmqpClientActor.JmsDisconnected(disconnect.getOrigin()), sender());
        log.info("Stop myself {}", getSelf());
        getContext().stop(getSelf());
    }

}<|MERGE_RESOLUTION|>--- conflicted
+++ resolved
@@ -92,14 +92,9 @@
 
     @SuppressWarnings("squid:S2095") // cannot use try-with-resources, connection has longer lifetime
     private void handleConnect(final AmqpClientActor.JmsConnect connect) {
-        javax.jms.Connection jmsConnection = null;
         try {
-<<<<<<< HEAD
-            jmsConnection = jmsConnectionFactory.createConnection(connection, exceptionListener);
-=======
             final JmsConnection
                     jmsConnection = jmsConnectionFactory.createConnection(connection, exceptionListener);
->>>>>>> e2daed61
             log.debug("Starting connection.");
             jmsConnection.start();
             log.debug("Connection started successfully, creating session.");
