/*
 * Copyright (c) 2017 Contributors to the Eclipse Foundation
 *
 * See the NOTICE file(s) distributed with this work for additional
 * information regarding copyright ownership.
 *
 * This program and the accompanying materials are made available under the
 * terms of the Eclipse Public License 2.0 which is available at
 * http://www.eclipse.org/legal/epl-2.0
 *
 * SPDX-License-Identifier: EPL-2.0
 */
package org.eclipse.ditto.services.connectivity.messaging;

import static org.eclipse.ditto.model.base.common.ConditionChecker.checkNotNull;

import java.time.Instant;

import javax.annotation.Nullable;

import org.eclipse.ditto.model.base.auth.AuthorizationContext;
import org.eclipse.ditto.model.connectivity.ConnectionId;
import org.eclipse.ditto.model.connectivity.ConnectivityModelFactory;
import org.eclipse.ditto.model.connectivity.ConnectivityStatus;
import org.eclipse.ditto.model.connectivity.HeaderMapping;
import org.eclipse.ditto.model.connectivity.ResourceStatus;
import org.eclipse.ditto.services.connectivity.messaging.config.DittoConnectivityConfig;
import org.eclipse.ditto.services.connectivity.messaging.config.MonitoringConfig;
import org.eclipse.ditto.services.connectivity.messaging.monitoring.ConnectionMonitor;
import org.eclipse.ditto.services.connectivity.messaging.monitoring.ConnectionMonitorRegistry;
import org.eclipse.ditto.services.connectivity.messaging.monitoring.DefaultConnectionMonitorRegistry;
import org.eclipse.ditto.services.utils.config.DefaultScopedConfig;
import org.eclipse.ditto.services.utils.config.InstanceIdentifierSupplier;

import akka.actor.AbstractActorWithTimers;
import akka.actor.ActorRef;
import akka.routing.ConsistentHashingRouter;

/**
 * Base class for consumer actors that holds common fields and handles the address status.
 */
public abstract class BaseConsumerActor extends AbstractActorWithTimers {

    protected final String sourceAddress;
    protected final AuthorizationContext authorizationContext;
    protected final ConnectionMonitor inboundMonitor;
<<<<<<< HEAD
    protected final String connectionId;
=======
    private final ConnectionMonitorRegistry<ConnectionMonitor> connectionMonitorRegistry;
    protected final ConnectionId connectionId;
>>>>>>> 0c17a1c9

    @Nullable protected final HeaderMapping headerMapping;
    @Nullable protected ResourceStatus resourceStatus;

<<<<<<< HEAD
    private final ActorRef messageMappingProcessor;
    private final ConnectionMonitorRegistry<ConnectionMonitor> connectionMonitorRegistry;

    protected BaseConsumerActor(final String connectionId, final String sourceAddress,
=======
    protected BaseConsumerActor(final ConnectionId connectionId, final String sourceAddress,
>>>>>>> 0c17a1c9
            final ActorRef messageMappingProcessor, final AuthorizationContext authorizationContext,
            @Nullable final HeaderMapping headerMapping) {
        this.connectionId = checkNotNull(connectionId, "connectionId");
        this.sourceAddress = checkNotNull(sourceAddress, "sourceAddress");
        this.messageMappingProcessor = checkNotNull(messageMappingProcessor, "messageMappingProcessor");
        this.authorizationContext = checkNotNull(authorizationContext, "authorizationContext");
        this.headerMapping = headerMapping;
        resetResourceStatus();

        final MonitoringConfig monitoringConfig = DittoConnectivityConfig.of(
                DefaultScopedConfig.dittoScoped(getContext().getSystem().settings().config())
        ).getMonitoringConfig();

        this.connectionMonitorRegistry = DefaultConnectionMonitorRegistry.fromConfig(monitoringConfig);
        inboundMonitor = connectionMonitorRegistry.forInboundConsumed(connectionId, sourceAddress);
    }

    protected void forwardToMappingActor(final Object message, final String hashKey) {
        final Object envelope = new ConsistentHashingRouter.ConsistentHashableEnvelope(message, hashKey);
        messageMappingProcessor.forward(envelope, getContext());
    }

    protected void resetResourceStatus() {
        resourceStatus = ConnectivityModelFactory.newSourceStatus(getInstanceIdentifier(),
                ConnectivityStatus.OPEN, sourceAddress, "Started at " + Instant.now());
    }

    protected ResourceStatus getCurrentSourceStatus() {
        return ConnectivityModelFactory.newSourceStatus(getInstanceIdentifier(),
                resourceStatus != null ? resourceStatus.getStatus() : ConnectivityStatus.UNKNOWN,
                sourceAddress,
                resourceStatus != null ? resourceStatus.getStatusDetails().orElse(null) : null);
    }

    protected void handleAddressStatus(final ResourceStatus resourceStatus) {
        if (resourceStatus.getResourceType() == ResourceStatus.ResourceType.UNKNOWN) {
            this.resourceStatus = ConnectivityModelFactory.newSourceStatus(getInstanceIdentifier(),
                    resourceStatus.getStatus(), sourceAddress,
                    resourceStatus.getStatusDetails().orElse(null));
        } else {
            this.resourceStatus = resourceStatus;
        }
    }

    private static String getInstanceIdentifier() {
        return InstanceIdentifierSupplier.getInstance().get();
    }

}<|MERGE_RESOLUTION|>--- conflicted
+++ resolved
@@ -44,24 +44,15 @@
     protected final String sourceAddress;
     protected final AuthorizationContext authorizationContext;
     protected final ConnectionMonitor inboundMonitor;
-<<<<<<< HEAD
-    protected final String connectionId;
-=======
-    private final ConnectionMonitorRegistry<ConnectionMonitor> connectionMonitorRegistry;
     protected final ConnectionId connectionId;
->>>>>>> 0c17a1c9
 
     @Nullable protected final HeaderMapping headerMapping;
     @Nullable protected ResourceStatus resourceStatus;
 
-<<<<<<< HEAD
     private final ActorRef messageMappingProcessor;
     private final ConnectionMonitorRegistry<ConnectionMonitor> connectionMonitorRegistry;
 
-    protected BaseConsumerActor(final String connectionId, final String sourceAddress,
-=======
     protected BaseConsumerActor(final ConnectionId connectionId, final String sourceAddress,
->>>>>>> 0c17a1c9
             final ActorRef messageMappingProcessor, final AuthorizationContext authorizationContext,
             @Nullable final HeaderMapping headerMapping) {
         this.connectionId = checkNotNull(connectionId, "connectionId");
