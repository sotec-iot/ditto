/*
 * Copyright (c) 2019 Contributors to the Eclipse Foundation
 *
 * See the NOTICE file(s) distributed with this work for additional
 * information regarding copyright ownership.
 *
 * This program and the accompanying materials are made available under the
 * terms of the Eclipse Public License 2.0 which is available at
 * http://www.eclipse.org/legal/epl-2.0
 *
 * SPDX-License-Identifier: EPL-2.0
 */
package org.eclipse.ditto.services.connectivity.messaging.config;

import java.time.Duration;

import javax.annotation.concurrent.Immutable;

import org.eclipse.ditto.services.base.config.ThrottlingConfig;
import org.eclipse.ditto.services.connectivity.messaging.backoff.BackOffConfig;
import org.eclipse.ditto.services.utils.config.KnownConfigValue;

/**
 * Provides configuration settings of the MQTT protocol.
 */
@Immutable
public interface Amqp10Config {

    /**
     * Return whether rate limit based on throughput _and_ acknowledgements is enabled.
     *
     * @return whether rate limit is enabled.
     */
    boolean isConsumerRateLimitEnabled();

    /**
     * Return how many unacknowledged messages are allowed, including messages for which redelivery is requested.
     *
     * @return the maximum number of messages in flight.
     */
    int getConsumerMaxInFlight();

    /**
     * Return when to forget messages for which redelivery was requested (they may be consumed by another consumer).
     *
     * @return the duration a redelivery request is kept.
     */
    Duration getConsumerRedeliveryExpectationTimeout();

    /**
     * Returns the consumer throttling config.
     *
     * @return the config.
     */
    ThrottlingConfig getConsumerThrottlingConfig();

    /**
     * Returns the consumer throttling interval meaning in which duration may the configured
     * {@link #getConsumerThrottlingLimit() limit} be processed before throttling further messages.
     *
     * @return the consumer throttling interval.
     */
    default Duration getConsumerThrottlingInterval() {
        return getConsumerThrottlingConfig().getInterval();
    }

    /**
     * Returns the consumer throttling limit defining processed messages per configured
     * {@link #getConsumerThrottlingInterval()}  interval}.
     *
     * @return the consumer throttling limit.
     */
    default int getConsumerThrottlingLimit() {
        return getConsumerThrottlingConfig().getLimit();
    }

    /**
     * Returns how many message producers to cache.
     *
     * @return the message producer cache size.
     */
    int getProducerCacheSize();

    /**
     * Returns the backOff config used for the internal actors.
     *
     * @return the BackOffConfig.
     */
    BackOffConfig getBackOffConfig();

    /**
<<<<<<< HEAD
     * @return maximum number of messages buffered at the publisher actor before dropping them.
     */
    int getMaxQueueSize();

    /**
     * @return the number of possible parallel message publications per publisher actor.
     */
    int getPublisherParallelism();
=======
     * Connect timeout for the AMQP 1.0 client.
     * <p>
     * Used as {@code "jms.connectTimeout"} value.
     * <p>
     * QPID JMS doc:
     * Timeout value that controls how long the client waits on Connection establishment before returning with an error.
     * By default the client waits 15 seconds for a connection to be established before failing.
     *
     * @return the connect timeout for the AMQP 1.0 client.
     */
    Duration getGlobalConnectTimeout();

    /**
     * Send timeout for the AMQP 1.0 client.
     * <p>
     * Used as {@code "jms.sendTimeout"} value.
     * <p>
     * QPID JMS doc:
     * Timeout value that controls how long the client waits on completion of a synchronous message send before
     * returning an error.
     * By default the client will wait indefinitely for a send to complete.
     *
     * @return the send timeout for the AMQP 1.0 client.
     */
    Duration getGlobalSendTimeout();

    /**
     * Request timeout for the AMQP 1.0 client.
     * <p>
     * Used as {@code "jms.requestTimeout"} value.
     * <p>
     * QPID JMS doc:
     * Timeout value that controls how long the client waits on completion of various synchronous interactions, such as
     * opening a producer or consumer, before returning an error. Does not affect synchronous message sends.
     * By default the client will wait indefinitely for a request to complete.
     *
     * @return the request timeout for the AMQP 1.0 client.
     */
    Duration getGlobalRequestTimeout();

    /**
     * Input buffer size for AMQP 1.0 consumers. Set to a small value to prevent flooding.
     * <p>
     * Used as {@code "jms.prefetchPolicy.all"} value.
     * <p>
     * QPID JMS doc:
     * Used to set all prefetch values at once.
     *
     * @return the input buffer size for AMQP 1.0 consumers.
     */
    int getGlobalPrefetchPolicyAllCount();
>>>>>>> 5f3c8311

    /**
     * An enumeration of the known config path expressions and their associated default values for
     * {@code Amqp10Config}.
     */
    enum Amqp10ConfigValue implements KnownConfigValue {

        /**
         * Whether consumer rate limit is enabled.
         */
        CONSUMER_RATE_LIMIT_ENABLED("consumer.rate-limit-enabled", true),

        /**
         * How many unacknowledged messages are allowed, including messages for which redelivery is requested.
         */
        CONSUMER_MAX_IN_FLIGHT("consumer.max-in-flight", 200),

        /**
         * When to forget messages for which redelivery was requested (they may be consumed by another consumer).
         */
        CONSUMER_REDELIVERY_EXPECTATION_TIMEOUT("consumer.redelivery-expectation-timeout", Duration.ofMinutes(2L)),

        /**
         * How many message producers to cache per client actor.
         */
        PRODUCER_CACHE_SIZE("producer-cache-size", 10),

        /**
<<<<<<< HEAD
         * How many messages to buffer in the publisher actor before dropping them.
         */
        MAX_QUEUE_SIZE("publisher.max-queue-size", 10),

        /**
         * How many messages will be published in parallel
         */
        MESSAGE_PUBLISHING_PARALLELISM("publisher.parallelism", 3);
=======
         * Connect timeout for the AMQP 1.0 client.
         */
        GLOBAL_CONNECT_TIMEOUT("global-connect-timeout", Duration.ofSeconds(15)),

        /**
         * Send timeout for the AMQP 1.0 client.
         */
        GLOBAL_SEND_TIMEOUT("global-send-timeout", Duration.ofSeconds(2)),

        /**
         * Input buffer size for AMQP 1.0 consumers. Set to a small value to prevent flooding.
         */
        GLOBAL_REQUEST_TIMEOUT("global-request-timeout", Duration.ofSeconds(5)),

        /**
         * How many message producers to cache per client actor.
         */
        GLOBAL_PREFETCH_POLICY_ALL_COUNT("global-prefetch-policy-all-count", 10);
>>>>>>> 5f3c8311

        private final String path;
        private final Object defaultValue;

        Amqp10ConfigValue(final String thePath, final Object theDefaultValue) {
            path = thePath;
            defaultValue = theDefaultValue;
        }

        @Override
        public Object getDefaultValue() {
            return defaultValue;
        }

        @Override
        public String getConfigPath() {
            return path;
        }

    }

}<|MERGE_RESOLUTION|>--- conflicted
+++ resolved
@@ -89,7 +89,6 @@
     BackOffConfig getBackOffConfig();
 
     /**
-<<<<<<< HEAD
      * @return maximum number of messages buffered at the publisher actor before dropping them.
      */
     int getMaxQueueSize();
@@ -98,7 +97,8 @@
      * @return the number of possible parallel message publications per publisher actor.
      */
     int getPublisherParallelism();
-=======
+
+    /**
      * Connect timeout for the AMQP 1.0 client.
      * <p>
      * Used as {@code "jms.connectTimeout"} value.
@@ -150,7 +150,6 @@
      * @return the input buffer size for AMQP 1.0 consumers.
      */
     int getGlobalPrefetchPolicyAllCount();
->>>>>>> 5f3c8311
 
     /**
      * An enumeration of the known config path expressions and their associated default values for
@@ -179,7 +178,6 @@
         PRODUCER_CACHE_SIZE("producer-cache-size", 10),
 
         /**
-<<<<<<< HEAD
          * How many messages to buffer in the publisher actor before dropping them.
          */
         MAX_QUEUE_SIZE("publisher.max-queue-size", 10),
@@ -187,8 +185,9 @@
         /**
          * How many messages will be published in parallel
          */
-        MESSAGE_PUBLISHING_PARALLELISM("publisher.parallelism", 3);
-=======
+        MESSAGE_PUBLISHING_PARALLELISM("publisher.parallelism", 3),
+
+        /**
          * Connect timeout for the AMQP 1.0 client.
          */
         GLOBAL_CONNECT_TIMEOUT("global-connect-timeout", Duration.ofSeconds(15)),
@@ -207,7 +206,6 @@
          * How many message producers to cache per client actor.
          */
         GLOBAL_PREFETCH_POLICY_ALL_COUNT("global-prefetch-policy-all-count", 10);
->>>>>>> 5f3c8311
 
         private final String path;
         private final Object defaultValue;
