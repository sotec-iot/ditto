--- conflicted
+++ resolved
@@ -349,21 +349,7 @@
     private void handleOutboundSignal(final OutboundSignal outbound) {
         enhanceLogUtil(outbound.getSource());
         log.debug("Handling outbound signal: {}", outbound.getSource());
-<<<<<<< HEAD
         mapToExternalMessage(outbound);
-=======
-
-        final Optional<OutboundSignal.WithExternalMessage> mappedOutboundSignal = mapToExternalMessage(outbound)
-                .map(externalMessage -> replaceTargetAddressPlaceholders.apply(outbound, externalMessage));
-
-        if (mappedOutboundSignal.isPresent()) {
-            forwardToPublisherActor(mappedOutboundSignal.get());
-        } else {
-            log.debug("Message mapping returned null, message is dropped.");
-            getMonitorsForDroppedSignal(outbound, connectionId)
-                    .forEach(monitor -> monitor.success(outbound.getSource()));
-        }
->>>>>>> cd9e0603
     }
 
     private void forwardToPublisherActor(final OutboundSignal.WithExternalMessage mappedOutboundSignal) {
@@ -389,7 +375,7 @@
                 mappedOutboundMessage -> {
                     final OutboundSignal.WithExternalMessage withExternalMessage =
                             replaceTargetAddressPlaceholders.apply(outbound, mappedOutboundMessage);
-                    publisherActor.forward(withExternalMessage, getContext());
+                    forwardToPublisherActor(withExternalMessage);
                 },
                 () -> log.debug("Message mapping returned null, message is dropped."),
                 exception -> {
