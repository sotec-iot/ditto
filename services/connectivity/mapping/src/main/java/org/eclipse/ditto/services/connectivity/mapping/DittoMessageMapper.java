--- conflicted
+++ resolved
@@ -42,12 +42,8 @@
  * A message mapper implementation for the Ditto Protocol.
  * Expects messages to contain a JSON serialized Ditto Protocol message.
  */
-<<<<<<< HEAD
-@PayloadMapper(alias = {DittoMessageMapper.DITTO_MAPPER_ALIAS,
-=======
 @PayloadMapper(alias = {"Ditto",
         // legacy class name
->>>>>>> 323c2213
         "org.eclipse.ditto.services.connectivity.mapping.DittoMessageMapper"})
 public final class DittoMessageMapper extends AbstractMessageMapper {
 
@@ -58,8 +54,6 @@
             DittoMessageMapper.class.getCanonicalName(),
             Collections.emptyMap()
     );
-
-    static final String DITTO_MAPPER_ALIAS = "ditto";
 
     /**
      * Constructs a new {@code DittoMessageMapper} object.
