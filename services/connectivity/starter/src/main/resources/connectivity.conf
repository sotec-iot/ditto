ditto {
  connectivity {
    http {
      # InetAddress.getLocalHost.getHostAddress is used if empty
      hostname = ""
      hostname = ${?HOSTNAME}
      hostname = ${?BIND_HOSTNAME}
      port = 8080
      port = ${?HTTP_PORT}
    }

    metrics {
      systemMetrics.enabled = true
      systemMetrics.enabled = ${?SYSTEM_METRICS_ENABLED}

      prometheus {
        enabled = true
        enabled = ${?PROMETHEUS_ENABLED}
        hostname = 0.0.0.0
        hostname = ${?PROMETHEUS_HOSTNAME}
        port = 9095
        port = ${?PROMETHEUS_PORT}
      }
    }

    cluster {
      # as a rule of thumb: should be factor ten of the amount of cluster nodes available
      # be aware that it must be the same as for all other services (e.g. search-updater)
      number-of-shards = 30
      number-of-shards = ${?CLUSTER_NUMBER_OF_SHARDS}

      # enables the majority check that solves network partitions automatically
      majority-check.enabled = false
      majority-check.enabled = ${?CLUSTER_MAJORITY_CHECK_ENABLED}

      # the delay after which the cluster majority is checked
      majority-check.delay = 30s
      majority-check.delay = ${?CLUSTER_MAJORITY_CHECK_DELAY}
    }

    connection {
      supervisor {
        exponential-backoff {
          min = 1s
          max = 10s
          random-factor = 0.2
        }
      }

      snapshot {
        threshold = 10
      }

      flush-pending-responses-timeout = 5s
      flush-pending-responses-timeout = ${?CONNECTIVITY_FLUSH_PENDING_RESPONSES_TIMEOUT}
    }

    mapping {
      javascript {
        # the maximum script size in bytes of a mapping script to run
        # prevents loading big JS dependencies into the script (e.g. jQuery which has ~250kB)
        maxScriptSizeBytes = 50000 # 50kB
        # the maximum execution time of a mapping script to run
        # prevents endless loops and too complex scripts
        maxScriptExecutionTime = 500ms
        # the maximum call stack depth in the mapping script
        # prevents recursions or other too complex computation
        maxScriptStackDepth = 10
      }
    }

    reconnect {
      snapshot {
        threshold = 100
      }
    }

    # init timeout for client actors (if no connect msg is received the parent actor is asked whether to connect)
    client.init-timeout = 5s

    health-check {
      enabled = true
      enabled = ${?HEALTH_CHECK_ENABLED} # may be overridden with this environment variable
      interval = 60s

      persistence {
        enabled = true
        enabled = ${?HEALTH_CHECK_PERSISTENCE_ENABLED} # may be overridden with this environment variable
        timeout = 60s
      }
    }
  }
}

akka {
  cluster {
    sharding {
      role = "connectivity"
    }

    roles = [
      "connectivity"
    ]
  }

  persistence {
    journal.auto-start-journals = [
      "akka-contrib-mongodb-persistence-connection-journal",
      "akka-contrib-mongodb-persistence-reconnect-journal"
    ]
    snapshot-store.auto-start-snapshot-stores = [
      "akka-contrib-mongodb-persistence-connection-snapshots",
      "akka-contrib-mongodb-persistence-reconnect-snapshots"
    ]
  }
}

akka-contrib-mongodb-persistence-connection-journal {
  class = "akka.contrib.persistence.mongodb.MongoJournal"
  plugin-dispatcher = "connection-persistence-dispatcher"

  overrides {
    journal-collection = "connection_journal"
    journal-index = "connection_journal_index"

    realtime-collection = "connection_realtime"
    metadata-collection = "connection_metadata"
  }

  event-adapters {
    mongodbobject = "org.eclipse.ditto.services.connectivity.messaging.persistence.ConnectivityMongoEventAdapter"
  }

  event-adapter-bindings {
    "org.eclipse.ditto.signals.events.base.Event" = mongodbobject
    "com.mongodb.DBObject" = mongodbobject
  }
}

akka-contrib-mongodb-persistence-connection-snapshots {
  class = "akka.contrib.persistence.mongodb.MongoSnapshots"
  plugin-dispatcher = "connection-persistence-dispatcher"
  overrides {
    snaps-collection = "connection_snaps"
    snaps-index = "connection_snaps_index"
  }
}

akka-contrib-mongodb-persistence-reconnect-journal {
  class = "akka.contrib.persistence.mongodb.MongoJournal"
  plugin-dispatcher = "reconnect-persistence-dispatcher"

  overrides {
    journal-collection = "reconnect_journal"
    journal-index = "reconnect_journal_index"

    realtime-collection = "reconnect_realtime"
    metadata-collection = "reconnect_metadata"
  }

  event-adapters {
    mongodbobject = "org.eclipse.ditto.services.connectivity.messaging.persistence.ConnectivityMongoEventAdapter"
  }

  event-adapter-bindings {
    "org.eclipse.ditto.signals.events.base.Event" = mongodbobject
    "com.mongodb.DBObject" = mongodbobject
  }
}

akka-contrib-mongodb-persistence-reconnect-snapshots {
  class = "akka.contrib.persistence.mongodb.MongoSnapshots"
  plugin-dispatcher = "reconnect-persistence-dispatcher"

  overrides {
    snaps-collection = "reconnect_snaps"
    snaps-index = "reconnect_snaps_index"
  }
}

connection-persistence-dispatcher {
  type = Dispatcher
  executor = "fork-join-executor"
  fork-join-executor {
    parallelism-min = 4
    parallelism-factor = 2.0
    parallelism-max = 32
    parallelism-max = ${?DEFAULT_DISPATCHER_PARALLELISM_MAX}
  }
  # Throughput defines the maximum number of messages to be
  # processed per actor before the thread jumps to the next actor.
  # Set to 1 for as fair as possible.
  throughput = 2
}

reconnect-persistence-dispatcher {
  type = Dispatcher
  executor = "fork-join-executor"
  fork-join-executor {
    parallelism-min = 4
    parallelism-factor = 2.0
    parallelism-max = 32
    parallelism-max = ${?DEFAULT_DISPATCHER_PARALLELISM_MAX}
  }
  # Throughput defines the maximum number of messages to be
  # processed per actor before the thread jumps to the next actor.
  # Set to 1 for as fair as possible.
  throughput = 2
}

rabbit-stats-bounded-mailbox {
  mailbox-type = "akka.dispatch.BoundedMailbox"
  mailbox-capacity = 10
  mailbox-push-timeout-time = 0s
}

message-mapping-processor-dispatcher {
  # Dispatcher is the name of the event-based dispatcher
  type = Dispatcher
  # What kind of ExecutionService to use
  executor = "fork-join-executor"
  # Configuration for the fork join pool
  fork-join-executor {
    # Min number of threads to cap factor-based parallelism number to
    parallelism-min = 4
    # Parallelism (threads) ... ceil(available processors * factor)
    parallelism-factor = 4.0
    # Max number of threads to cap factor-based parallelism number to
    parallelism-max = 64
  }
  # Throughput defines the maximum number of messages to be
  # processed per actor before the thread jumps to the next actor.
  # Set to 1 for as fair as possible.
  throughput = 2
}

<<<<<<< HEAD
jms-connection-handling-dispatcher {
  # one thread per actor because the actor blocks.
  type = PinnedDispatcher
}
=======
akka.contrib.persistence.mongodb.mongo.suffix-builder {
  separator = "@"
  separator = ${?MONGO_COLLECTION_NAME_SUFFIX_SEPARATOR}
  class = "org.eclipse.ditto.services.utils.persistence.mongo.suffixes.NamespaceSuffixCollectionNames"
  class = ${?MONGO_COLLECTION_NAME_SUFFIX_CLASS}
  supported-prefixes = [ "connection" ]
}

include "connectivity-extension"
>>>>>>> 350e776d
<|MERGE_RESOLUTION|>--- conflicted
+++ resolved
@@ -234,19 +234,17 @@
   throughput = 2
 }
 
-<<<<<<< HEAD
 jms-connection-handling-dispatcher {
   # one thread per actor because the actor blocks.
   type = PinnedDispatcher
 }
-=======
+
 akka.contrib.persistence.mongodb.mongo.suffix-builder {
   separator = "@"
   separator = ${?MONGO_COLLECTION_NAME_SUFFIX_SEPARATOR}
   class = "org.eclipse.ditto.services.utils.persistence.mongo.suffixes.NamespaceSuffixCollectionNames"
   class = ${?MONGO_COLLECTION_NAME_SUFFIX_CLASS}
-  supported-prefixes = [ "connection" ]
-}
-
-include "connectivity-extension"
->>>>>>> 350e776d
+  supported-prefixes = ["connection"]
+}
+
+include "connectivity-extension"