--- conflicted
+++ resolved
@@ -12,12 +12,9 @@
  */
 package org.eclipse.ditto.services.connectivity;
 
-<<<<<<< HEAD
-=======
 import java.util.Arrays;
 
 import org.eclipse.ditto.model.base.entity.id.NamespacedEntityIdInvalidException;
->>>>>>> 337f9876
 import org.eclipse.ditto.model.base.exceptions.DittoHeaderInvalidException;
 import org.eclipse.ditto.model.connectivity.ConnectionConfigurationInvalidException;
 import org.eclipse.ditto.model.messages.AuthorizationSubjectBlockedException;
@@ -58,15 +55,11 @@
                 BatchAlreadyExecutingException.class,
                 InvalidNamespacesException.class,
                 NamespaceBlockedException.class,
-<<<<<<< HEAD
-                PlaceholderFunctionSignatureInvalidException.class);
-=======
                 PlaceholderFunctionSignatureInvalidException.class,
                 NamespacedEntityIdInvalidException.class,
                 ThingIdInvalidException.class,
                 PolicyIdInvalidException.class
-        ));
->>>>>>> 337f9876
+        );
     }
 
 }