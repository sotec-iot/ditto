/*
 * Copyright (c) 2017 Contributors to the Eclipse Foundation
 *
 * See the NOTICE file(s) distributed with this work for additional
 * information regarding copyright ownership.
 *
 * This program and the accompanying materials are made available under the
 * terms of the Eclipse Public License 2.0 which is available at
 * http://www.eclipse.org/legal/epl-2.0
 *
 * SPDX-License-Identifier: EPL-2.0
 */
package org.eclipse.ditto.model.base.headers;

import java.util.Arrays;
import java.util.Map;
import java.util.Optional;
import java.util.function.Function;
import java.util.stream.Collectors;

import javax.annotation.Nullable;

import org.eclipse.ditto.json.JsonArray;
import org.eclipse.ditto.model.base.headers.entitytag.EntityTag;
import org.eclipse.ditto.model.base.headers.entitytag.EntityTagMatchers;

/**
 * Enumeration of definitions of well known Ditto Headers including their key and Java type.
 */
public enum DittoHeaderDefinition implements HeaderDefinition {

    /**
     * Header definition for Authorization Subjects value.
     * <p>
     * Key: {@code "auth-subjects"}, Java type: {@link JsonArray}.
     * </p>
     */
    AUTHORIZATION_SUBJECTS("auth-subjects", JsonArray.class, false, false),

    /**
     * Header definition for correlation Id value.
     * <p>
     * Key: {@code "correlation-id"}, Java type: String.
     * </p>
     */
    CORRELATION_ID("correlation-id", String.class, true, true),

    /**
     * Header definition for schema version value.
     * <p>
     * Key: {@code "version"}, Java type: {@code int}.
     * </p>
     */
    SCHEMA_VERSION("version", int.class, true, true),

    /**
     * Header definition for source value.
     * <p>
     * Key: {@code "source"}, Java type: String.
     * </p>
     */
    SOURCE("source", String.class, true, true),

    /**
     * Header definition for response required value.
     * <p>
     * Key: {@code "response-required"}, Java type: {@code boolean}.
     * </p>
     */
    RESPONSE_REQUIRED("response-required", boolean.class, true, true),

    /**
     * Header definition for dry run value.
     * <p>
     * Key: {@code "dry-run"}, Java type: {@code boolean}.
     * </p>
     */
    DRY_RUN("dry-run", boolean.class, false, false),

    /**
     * Header definition for read subjects value.
     * <p>
     * Key: {@code "read-subjects"}, Java type: {@link JsonArray}.
     * </p>
     */
    READ_SUBJECTS("read-subjects", JsonArray.class, false, false),

    /**
     * Header definition for a signal's content-type.
     * <p>
     * Key: {@code "content-type"}, Java type: String.
     * </p>
     */
    CONTENT_TYPE("content-type", String.class, true, true),

    /**
     * Header definition for channel value meaning distinguishing between live/twin.
     * <p>
     * Key: {@code "channel"}, Java type: {@link String}.
     * </p>
     */
    CHANNEL("channel", String.class, false, false),

    /**
     * Header definition for origin value that is set to the id of the originating session.
     * <p>
     * Key: {@code "origin"}, Java type: {@link String}.
     * </p>
     */
    ORIGIN("origin", String.class, false, false),

    /**
     * Header definition for "ETag".
     * <p>
     * Key: {@code "ETag"}, Java type: {@link String}.
     * </p>
     */
    ETAG("ETag", EntityTag.class, String.class, false, true),

    /**
     * Header definition for "If-Match".
     * <p>
     * Key: {@code "If-Match"}, Java type: {@link String}.
     * </p>
     */
    IF_MATCH("If-Match", EntityTagMatchers.class, String.class, true, false),

    /**
     * Header definition for "If-None-Match".
     * <p>
     * Key: {@code "If-None-Match"}, Java type: {@link String}.
     * </p>
     */
    IF_NONE_MATCH("If-None-Match", EntityTagMatchers.class, String.class, true, false),

    /**
<<<<<<< HEAD
     * Header definition for the internal header "ditto-reply-target". This header is evaluated for responses to be
     * published.
     * <p>
     * Key: {@code "ditto-reply-target"}, Java type: {@link java.lang.Integer}.
     * </p>
     */
    REPLY_TARGET("ditto-reply-target", Integer.class, false, false),

    /**
     * Header definition for "mapper".
     * <p>
     * Key: {@code "mapper"}, Java type: {@link String}.
     * </p>
     */
    MAPPER("mapper", String.class, true, false);
=======
     * Header definition for "ditto-inbound-payload-mapper".
     * <p>
     * Key: {@code "ditto-inbound-payload-mapper"}, Java type: {@link String}.
     * </p>
     */
    INBOUND_PAYLOAD_MAPPER("ditto-inbound-payload-mapper", String.class, false, false);
>>>>>>> efe7be57

    /**
     * Map to speed up lookup of header definition by key.
     */
    private static final Map<CharSequence, DittoHeaderDefinition> VALUES_BY_KEY = Arrays.stream(values())
            .collect(Collectors.toMap(DittoHeaderDefinition::getKey, Function.identity()));

    private final String key;
    private final Class<?> type;
    private final Class<?> serializationType;
    private final boolean readFromExternalHeaders;
    private final boolean writeToExternalHeaders;

    /**
     * @param theKey the key used as key for header map.
     * @param theType the Java type of the header value which is associated with this definition's key.
     * @param readFromExternalHeaders whether Ditto reads this header from headers sent by externals.
     * @param writeToExternalHeaders whether Ditto publishes this header to externals.
     */
    DittoHeaderDefinition(final String theKey, final Class<?> theType, final boolean readFromExternalHeaders,
            final boolean writeToExternalHeaders) {
        this(theKey, theType, theType, readFromExternalHeaders, writeToExternalHeaders);
    }

    /**
     * @param theKey the key used as key for header map.
     * @param theType the Java type of the header value which is associated with this definition's key.
     * @param serializationType the type to which this header value should be serialized.
     * @param readFromExternalHeaders whether Ditto reads this header from headers sent by externals.
     * @param writeToExternalHeaders whether Ditto publishes this header to externals.
     */
    DittoHeaderDefinition(final String theKey, final Class<?> theType, final Class<?> serializationType,
            final boolean readFromExternalHeaders, final boolean writeToExternalHeaders) {
        key = theKey.toLowerCase();
        type = theType;
        this.serializationType = serializationType;
        this.readFromExternalHeaders = readFromExternalHeaders;
        this.writeToExternalHeaders = writeToExternalHeaders;
    }

    /**
     * Finds an appropriate {@code DittoHeaderKey} for the specified key.
     *
     * @param key the key to look up.
     * @return the DittoHeaderKey or an empty Optional.
     */
    public static Optional<HeaderDefinition> forKey(@Nullable final CharSequence key) {
        return Optional.ofNullable(VALUES_BY_KEY.get(key));
    }

    @Override
    public String getKey() {
        return key;
    }

    @Override
    public Class getJavaType() {
        return type;
    }

    @Override
    public Class getSerializationType() {
        return serializationType;
    }

    @Override
    public boolean shouldReadFromExternalHeaders() {
        return readFromExternalHeaders;
    }

    @Override
    public boolean shouldWriteToExternalHeaders() {
        return writeToExternalHeaders;
    }

    @Override
    public String toString() {
        return getKey();
    }

}<|MERGE_RESOLUTION|>--- conflicted
+++ resolved
@@ -134,7 +134,6 @@
     IF_NONE_MATCH("If-None-Match", EntityTagMatchers.class, String.class, true, false),
 
     /**
-<<<<<<< HEAD
      * Header definition for the internal header "ditto-reply-target". This header is evaluated for responses to be
      * published.
      * <p>
@@ -144,20 +143,12 @@
     REPLY_TARGET("ditto-reply-target", Integer.class, false, false),
 
     /**
-     * Header definition for "mapper".
-     * <p>
-     * Key: {@code "mapper"}, Java type: {@link String}.
-     * </p>
-     */
-    MAPPER("mapper", String.class, true, false);
-=======
      * Header definition for "ditto-inbound-payload-mapper".
      * <p>
      * Key: {@code "ditto-inbound-payload-mapper"}, Java type: {@link String}.
      * </p>
      */
     INBOUND_PAYLOAD_MAPPER("ditto-inbound-payload-mapper", String.class, false, false);
->>>>>>> efe7be57
 
     /**
      * Map to speed up lookup of header definition by key.
