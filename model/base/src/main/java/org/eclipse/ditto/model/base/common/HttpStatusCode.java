--- conflicted
+++ resolved
@@ -13,17 +13,11 @@
 package org.eclipse.ditto.model.base.common;
 
 import java.util.Collections;
-<<<<<<< HEAD
-import java.util.HashMap;
-import java.util.Map;
-import java.util.Optional;
-=======
 import java.util.Map;
 import java.util.Optional;
 import java.util.function.Function;
 import java.util.stream.Collectors;
 import java.util.stream.Stream;
->>>>>>> 03158807
 
 /**
  * An enumeration of HTTP status codes.
@@ -398,9 +392,6 @@
     private static final Map<Integer, HttpStatusCode> STATUS_CODE_INDEX = Collections.unmodifiableMap(
             Stream.of(values()).collect(Collectors.toMap(HttpStatusCode::toInt, Function.identity())));
 
-    // Creation of map for inverted HttpStatusCode Enum to optimize iterating over enum with theStatusCodeValue
-    private static final Map<Integer, HttpStatusCode> STATUS_CODES_MAP = createStatusCodesMap();
-
     private final int statusCodeValue;
 
     HttpStatusCode(final int theStatusCodeValue) {
@@ -415,12 +406,7 @@
      * @return the HTTP status code which is associated with {@code statusCodeAsInt} or an empty optional.
      */
     public static Optional<HttpStatusCode> forInt(final int statusCodeAsInt) {
-<<<<<<< HEAD
-        return Optional.ofNullable(STATUS_CODES_MAP.get(statusCodeAsInt));
-
-=======
         return Optional.ofNullable(STATUS_CODE_INDEX.get(statusCodeAsInt));
->>>>>>> 03158807
     }
 
     /**
@@ -461,11 +447,4 @@
                 statusCodeValue <= NETWORK_CONNECT_TIMEOUT.statusCodeValue;
     }
 
-    private static Map<Integer, HttpStatusCode> createStatusCodesMap() {
-        final HashMap<Integer, HttpStatusCode> map = new HashMap<>();
-        for (HttpStatusCode userType : values()) {
-            map.put(userType.toInt(), userType);
-        }
-        return Collections.unmodifiableMap(map);
-    }
 }