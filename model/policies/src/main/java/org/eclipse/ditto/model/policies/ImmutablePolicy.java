--- conflicted
+++ resolved
@@ -218,14 +218,14 @@
     }
 
     @Override
-<<<<<<< HEAD
+    public Optional<Instant> getCreated() {
+        return Optional.ofNullable(created);
+    }
+
+    @Override
     public Optional<Metadata> getMetadata() {
         // TODO Add real implementation.
         return Optional.empty();
-=======
-    public Optional<Instant> getCreated() {
-        return Optional.ofNullable(created);
->>>>>>> 0114d534
     }
 
     @Override
