/*
 * Copyright (c) 2017 Contributors to the Eclipse Foundation
 *
 * See the NOTICE file(s) distributed with this work for additional
 * information regarding copyright ownership.
 *
 * This program and the accompanying materials are made available under the
 * terms of the Eclipse Public License 2.0 which is available at
 * http://www.eclipse.org/legal/epl-2.0
 *
 * SPDX-License-Identifier: EPL-2.0
 */
package org.eclipse.ditto.protocoladapter;

import static org.eclipse.ditto.model.base.common.ConditionChecker.checkNotNull;

import java.util.HashMap;
import java.util.Map;
import java.util.function.Predicate;
import java.util.regex.Matcher;
import java.util.regex.Pattern;

import javax.annotation.Nullable;

import org.eclipse.ditto.json.JsonMissingFieldException;
import org.eclipse.ditto.json.JsonParseException;
import org.eclipse.ditto.json.JsonPointer;
import org.eclipse.ditto.json.JsonValue;
import org.eclipse.ditto.model.base.auth.AuthorizationSubject;
import org.eclipse.ditto.model.base.common.HttpStatusCode;
import org.eclipse.ditto.model.base.exceptions.DittoJsonException;
import org.eclipse.ditto.model.base.headers.DittoHeaderDefinition;
import org.eclipse.ditto.model.base.headers.DittoHeaders;
import org.eclipse.ditto.model.base.json.Jsonifiable;
import org.eclipse.ditto.model.messages.MessageHeaderDefinition;
import org.eclipse.ditto.model.policies.PolicyId;
import org.eclipse.ditto.model.things.AccessControlList;
import org.eclipse.ditto.model.things.AccessControlListModelFactory;
import org.eclipse.ditto.model.things.AclEntry;
import org.eclipse.ditto.model.things.Attributes;
import org.eclipse.ditto.model.things.Feature;
import org.eclipse.ditto.model.things.FeatureDefinition;
import org.eclipse.ditto.model.things.FeatureProperties;
import org.eclipse.ditto.model.things.Features;
import org.eclipse.ditto.model.things.Thing;
import org.eclipse.ditto.model.things.ThingDefinition;
import org.eclipse.ditto.model.things.ThingId;
import org.eclipse.ditto.model.things.ThingsModelFactory;

/**
 * Abstract implementation of {@link Adapter} to provide common functionality.
 */
abstract class AbstractAdapter<T extends Jsonifiable> implements Adapter<T> {

    private static final int ATTRIBUTE_PATH_LEVEL = 1;
    private static final int FEATURE_PROPERTY_PATH_LEVEL = 3;

    private final Map<String, JsonifiableMapper<T>> mappingStrategies;
    private final HeaderTranslator headerTranslator;

    protected AbstractAdapter(final Map<String, JsonifiableMapper<T>> mappingStrategies, final HeaderTranslator headerTranslator) {
        this.mappingStrategies = checkNotNull(mappingStrategies, "mappingStrategies");
        this.headerTranslator = checkNotNull(headerTranslator, "headerTranslator");
    }

    protected static boolean isCreatedOrThrow(final Adaptable adaptable) {
        return adaptable.getPayload().getStatus()
                .map(HttpStatusCode.CREATED::equals)
                .orElseThrow(() -> JsonParseException.newBuilder().build());
    }

    protected static AuthorizationSubject getAuthorizationSubject(final Adaptable adaptable) {
        return AuthorizationSubject.newInstance(getLeafValueOrThrow(adaptable.getPayload().getPath()));
    }

    protected static ThingId getThingId(final Adaptable adaptable) {
        final TopicPath topicPath = adaptable.getTopicPath();
        return ThingId.of(topicPath.getNamespace(), topicPath.getId());
    }

    protected static Thing getThingOrThrow(final Adaptable adaptable) {
        final Payload payload = adaptable.getPayload();
        return payload.getValue()
                .map(JsonValue::asObject)
                .map(ThingsModelFactory::newThing)
                .orElseThrow(() -> JsonParseException.newBuilder().build());
    }

<<<<<<< HEAD
    protected static AccessControlList getAclOrThrow(final Adaptable adaptable) {
=======
    protected static JsonArray thingsArrayFrom(final Adaptable adaptable) {
        return adaptable.getPayload()
                .getValue()
                .filter(JsonValue::isArray)
                .map(JsonValue::asArray)
                .orElseThrow(() -> JsonParseException.newBuilder().build());
    }

    /**
     * @param adaptable the protocol message
     * @return the ACL of the adaptable
     * @deprecated AccessControlLists belong to deprecated API version 1. Use API version 2 with policies instead.
     */
    @Deprecated
    protected static AccessControlList aclFrom(final Adaptable adaptable) {
>>>>>>> ea4bda08
        return adaptable.getPayload()
                .getValue()
                .map(JsonValue::asObject)
                .map(AccessControlListModelFactory::newAcl)
                .orElseThrow(() -> JsonParseException.newBuilder().build());
    }

<<<<<<< HEAD
    protected static AclEntry getAclEntryOrThrow(final Adaptable adaptable) {
=======
    /**
     * @param adaptable the protocol message
     * @return the ACL-entry of the adaptable
     * @deprecated AccessControlLists belong to deprecated API version 1. Use API version 2 with policies instead.
     */
    @Deprecated
    protected static AclEntry aclEntryFrom(final Adaptable adaptable) {
>>>>>>> ea4bda08
        return adaptable.getPayload()
                .getValue()
                .map(permissions -> AccessControlListModelFactory
                        .newAclEntry(getLeafValueOrThrow(adaptable.getPayload().getPath()), permissions))
                .orElseThrow(() -> JsonParseException.newBuilder().build());
    }

    protected static Attributes getAttributesOrThrow(final Adaptable adaptable) {
        return adaptable.getPayload()
                .getValue()
                .map(JsonValue::asObject)
                .map(ThingsModelFactory::newAttributes)
                .orElseThrow(() -> JsonParseException.newBuilder().build());
    }

    protected static JsonPointer getAttributePointerOrThrow(final Adaptable adaptable) {
        final JsonPointer path = adaptable.getPayload().getPath();
        return path.getSubPointer(ATTRIBUTE_PATH_LEVEL)
                .orElseThrow(() -> UnknownPathException.newBuilder(path).build());
    }

    protected static JsonValue getAttributeValueOrThrow(final Adaptable adaptable) {
        return adaptable.getPayload().getValue().orElseThrow(() -> JsonParseException.newBuilder().build());
    }

    protected static ThingDefinition getThingDefinitionOrThrow(final Adaptable adaptable) {
        return adaptable.getPayload()
                .getValue()
                .map(JsonValue::asString)
                .map(ThingsModelFactory::newDefinition)
                .orElseThrow(() -> JsonParseException.newBuilder().build());
    }

    protected static String getFeatureIdOrThrow(final Adaptable adaptable) {
        final JsonPointer path = adaptable.getPayload().getPath();
        return path.get(1).orElseThrow(() -> UnknownPathException.newBuilder(path).build()).toString();
    }

    protected static String getFeatureIdForMessageOrThrow(final Adaptable adaptable) {
        final Payload payload = adaptable.getPayload();
        final MessagePath messagePath = payload.getPath();
        return messagePath.getFeatureId()
                .orElseThrow(() -> JsonParseException.newBuilder().build());
    }

    protected static Features getFeaturesOrThrow(final Adaptable adaptable) {
        return adaptable.getPayload()
                .getValue()
                .map(JsonValue::asObject)
                .map(ThingsModelFactory::newFeatures)
                .orElseThrow(() -> JsonParseException.newBuilder().build());
    }

    protected static Feature getFeatureOrThrow(final Adaptable adaptable) {
        return adaptable.getPayload()
                .getValue()
                .map(JsonValue::asObject)
                .map(jsonObject -> ThingsModelFactory.newFeatureBuilder(jsonObject)
                        .useId(getFeatureIdOrThrow(adaptable))
                        .build())
                .orElseThrow(() -> JsonParseException.newBuilder().build());
    }

    protected static FeatureDefinition getFeatureDefinitionOrThrow(final Adaptable adaptable) {
        return adaptable.getPayload()
                .getValue()
                .map(JsonValue::asArray)
                .map(ThingsModelFactory::newFeatureDefinition)
                .orElseThrow(() -> JsonParseException.newBuilder().build());
    }

    protected static FeatureProperties getFeaturePropertiesOrThrow(final Adaptable adaptable) {
        return adaptable.getPayload()
                .getValue()
                .map(JsonValue::asObject)
                .map(ThingsModelFactory::newFeatureProperties)
                .orElseThrow(() -> JsonParseException.newBuilder().build());
    }

    protected static JsonPointer getFeaturePropertyPointerOrThrow(final Adaptable adaptable) {
        final JsonPointer path = adaptable.getPayload().getPath();
        return path.getSubPointer(FEATURE_PROPERTY_PATH_LEVEL)
                .orElseThrow(() -> UnknownPathException.newBuilder(path).build());
    }

    protected static JsonValue getFeaturePropertyValueOrThrow(final Adaptable adaptable) {
        return adaptable.getPayload().getValue().orElseThrow(() -> JsonParseException.newBuilder().build());
    }

    protected static PolicyId getPolicyIdOrThrow(final Adaptable adaptable) {
        return adaptable.getPayload()
                .getValue()
                .map(JsonValue::asString)
                .map(PolicyId::of)
                .orElseThrow(() -> JsonParseException.newBuilder().build());
    }

    protected static HttpStatusCode getStatusCodeOrThrow(final Adaptable adaptable) {
        final Payload payload = adaptable.getPayload();
        return payload.getStatus()
                .orElseThrow(() -> new JsonMissingFieldException(Payload.JsonFields.STATUS));
    }

    @Nullable
    protected static String getNamespaceOrNull(final Adaptable adaptable) {
        final String namespace = adaptable.getTopicPath().getNamespace();
        return "_".equals(namespace) ? null : namespace;
    }

    private static String getLeafValueOrThrow(final JsonPointer path) {
        return path.getLeaf().orElseThrow(() -> UnknownPathException.newBuilder(path).build()).toString();
    }

    protected static CommandsTopicPathBuilder fromTopicPathBuilderWithChannel(final TopicPathBuilder topicPathBuilder,
            final TopicPath.Channel channel) {

        final CommandsTopicPathBuilder commandsTopicPathBuilder;
        if (channel == TopicPath.Channel.TWIN) {
            commandsTopicPathBuilder = topicPathBuilder.twin().commands();
        } else if (channel == TopicPath.Channel.LIVE) {
            commandsTopicPathBuilder = topicPathBuilder.live().commands();
        } else {
            throw new IllegalArgumentException("Unknown Channel '" + channel + "'");
        }
        return commandsTopicPathBuilder;
    }

    protected static TopicPath.Action getActionOrThrow(final TopicPath topicPath) {
        return topicPath.getAction()
                .orElseThrow(() -> new NullPointerException("TopicPath did not contain an Action!"));
    }

    /**
     * Returns the given String {@code s} with an upper case first letter.
     *
     * @param s the String.
     * @return the upper case String.
     */
    protected static String upperCaseFirst(final String s) {
        if (s.isEmpty()) {
            return s;
        }

        final char[] chars = s.toCharArray();
        chars[0] = Character.toUpperCase(chars[0]);
        return new String(chars);
    }

    /*
     * injects header reading phase to parsing of protocol messages.
     */
    @Override
    public final T fromAdaptable(final Adaptable externalAdaptable) {
        checkNotNull(externalAdaptable, "Adaptable");
        // get type from external adaptable before header filtering in case some headers exist for external messages
        // but not internally in Ditto.
        final String type = getType(externalAdaptable);

        // filter headers by header translator, then inject any missing information from topic path
        final DittoHeaders externalHeaders = externalAdaptable.getDittoHeaders();
        final DittoHeaders filteredHeaders = addTopicPathInfo(headerTranslator.fromExternalHeaders(externalHeaders),
                externalAdaptable.getTopicPath());

        final JsonifiableMapper<T> jsonifiableMapper = mappingStrategies.get(type);
        if (null == jsonifiableMapper) {
            throw UnknownTopicPathException.fromTopicAndPath(externalAdaptable.getTopicPath(),
                    externalAdaptable.getPayload().getPath(), filteredHeaders);
        }

        final Adaptable adaptable = externalAdaptable.setDittoHeaders(filteredHeaders);
        return DittoJsonException.wrapJsonRuntimeException(() -> jsonifiableMapper.map(adaptable));
    }

    protected abstract String getType(Adaptable adaptable);

    /**
     * Add to headers any information that will be missing from topic path.
     *
     * @param filteredHeaders headers read from external headers.
     * @param topicPath topic path of an adaptable.
     * @return filteredHeaders with extra information from topicPath.
     */
    private static DittoHeaders addTopicPathInfo(final DittoHeaders filteredHeaders, final TopicPath topicPath) {
        final Map<String, String> extraInfo = mapTopicPathToHeaders(topicPath);
        return extraInfo.isEmpty() ? filteredHeaders : filteredHeaders.toBuilder().putHeaders(extraInfo).build();
    }

    /**
     * Add any extra information in topic path as Ditto headers. Currently "channel" is the only relevant header.
     *
     * @param topicPath the topic path to extract information from.
     * @return headers containing extra information from topic path.
     */
    private static Map<String, String> mapTopicPathToHeaders(final TopicPath topicPath) {
        final Map<String, String> extraHeaders = new HashMap<>();
        if (topicPath.getNamespace() != null && topicPath.getId() != null) {
            // add thing ID for known topic-paths for error reporting.
            extraHeaders.put(MessageHeaderDefinition.THING_ID.getKey(),
                    topicPath.getNamespace() + ":" + topicPath.getId());
        }
        if (topicPath.getChannel() == TopicPath.Channel.LIVE) {
            extraHeaders.put(DittoHeaderDefinition.CHANNEL.getKey(), TopicPath.Channel.LIVE.getName());
        }
        return extraHeaders;
    }

    /*
     * inject header publishing phase to creation of protocol messages.
     */
    @Override
    public final Adaptable toAdaptable(final T signal, final TopicPath.Channel channel) {
        final Adaptable adaptable = constructAdaptable(signal, channel);
        final Map<String, String> externalHeaders = headerTranslator.toExternalHeaders(adaptable.getDittoHeaders());
        return adaptable.setDittoHeaders(DittoHeaders.of(externalHeaders));
    }

    protected abstract Adaptable constructAdaptable(T signal, TopicPath.Channel channel);

    protected final HeaderTranslator headerTranslator() {
        return headerTranslator;
    }

    /**
     * Utility class for matching {@link Payload} path.
     */
    static final class PathMatcher {

        static final Map<String, Pattern> PATTERNS = new HashMap<>();

        static {
            PATTERNS.put("thing", Pattern.compile("^/$"));
            PATTERNS.put("acl", Pattern.compile("^/acl$"));
            PATTERNS.put("aclEntry", Pattern.compile("^/acl/[^/]*$"));
            PATTERNS.put("policyId", Pattern.compile("^/policyId$"));
            PATTERNS.put("policy", Pattern.compile("^/_policy"));
            PATTERNS.put("policyEntries", Pattern.compile("^/_policy/entries$"));
            PATTERNS.put("policyEntry", Pattern.compile("^/_policy/entries/.*$"));
            PATTERNS.put("policyEntrySubjects", Pattern.compile("^/_policy/entries/[^/]*/subjects$"));
            PATTERNS.put("policyEntrySubject", Pattern.compile("^/_policy/entries/[^/]*/subjects/.*$"));
            PATTERNS.put("policyEntryResources", Pattern.compile("^/_policy/entries/[^/]*/resources$"));
            PATTERNS.put("policyEntryResource", Pattern.compile("^/_policy/entries/[^/]*/resources/.*$"));
            PATTERNS.put("attributes", Pattern.compile("^/attributes$"));
            PATTERNS.put("attribute", Pattern.compile("^/attributes/.*$"));
            PATTERNS.put("definition", Pattern.compile("^/definition$"));
            PATTERNS.put("features", Pattern.compile("^/features$"));
            PATTERNS.put("feature", Pattern.compile("^/features/[^/]*$"));
            PATTERNS.put("featureDefinition", Pattern.compile("^/features/[^/]*/definition$"));
            PATTERNS.put("featureProperties", Pattern.compile("^/features/[^/]*/properties$"));
            PATTERNS.put("featureProperty", Pattern.compile("^/features/[^/]*/properties/.*$"));
        }

        private PathMatcher() {
            throw new AssertionError();
        }

        /**
         * Matches a given {@code path} against known schemes and returns the corresponding entity name.
         *
         * @param path the path to match.
         * @return the entity name which matched.
         * @throws UnknownPathException if {@code path} matched no known scheme.
         */
        static String match(final JsonPointer path) {
            final Predicate<Map.Entry<String, Pattern>> pathMatchesPattern = entry -> {
                final Pattern pattern = entry.getValue();
                final Matcher matcher = pattern.matcher(path);
                return matcher.matches();
            };

            return PATTERNS.entrySet()
                    .stream()
                    .filter(pathMatchesPattern)
                    .findFirst()
                    .map(Map.Entry::getKey)
                    .orElseThrow(() -> UnknownPathException.newBuilder(path).build());
        }

    }

}<|MERGE_RESOLUTION|>--- conflicted
+++ resolved
@@ -86,25 +86,13 @@
                 .orElseThrow(() -> JsonParseException.newBuilder().build());
     }
 
-<<<<<<< HEAD
-    protected static AccessControlList getAclOrThrow(final Adaptable adaptable) {
-=======
-    protected static JsonArray thingsArrayFrom(final Adaptable adaptable) {
-        return adaptable.getPayload()
-                .getValue()
-                .filter(JsonValue::isArray)
-                .map(JsonValue::asArray)
-                .orElseThrow(() -> JsonParseException.newBuilder().build());
-    }
-
     /**
      * @param adaptable the protocol message
      * @return the ACL of the adaptable
      * @deprecated AccessControlLists belong to deprecated API version 1. Use API version 2 with policies instead.
      */
     @Deprecated
-    protected static AccessControlList aclFrom(final Adaptable adaptable) {
->>>>>>> ea4bda08
+    protected static AccessControlList getAclOrThrow(final Adaptable adaptable) {
         return adaptable.getPayload()
                 .getValue()
                 .map(JsonValue::asObject)
@@ -112,17 +100,13 @@
                 .orElseThrow(() -> JsonParseException.newBuilder().build());
     }
 
-<<<<<<< HEAD
-    protected static AclEntry getAclEntryOrThrow(final Adaptable adaptable) {
-=======
     /**
      * @param adaptable the protocol message
      * @return the ACL-entry of the adaptable
      * @deprecated AccessControlLists belong to deprecated API version 1. Use API version 2 with policies instead.
      */
     @Deprecated
-    protected static AclEntry aclEntryFrom(final Adaptable adaptable) {
->>>>>>> ea4bda08
+    protected static AclEntry getAclEntryOrThrow(final Adaptable adaptable) {
         return adaptable.getPayload()
                 .getValue()
                 .map(permissions -> AccessControlListModelFactory
