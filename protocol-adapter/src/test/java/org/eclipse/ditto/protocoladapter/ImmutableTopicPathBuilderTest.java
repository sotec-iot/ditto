--- conflicted
+++ resolved
@@ -58,22 +58,6 @@
         assertThat(actual.getPath()).isEqualTo(expectedTopicPathString);
     }
 
-<<<<<<< HEAD
-    /** */
-    @Test
-    public void buildThingSearchCommandTopicPath() {
-        final TopicPath expected = ImmutableTopicPath
-                .of("_", "_", TopicPath.Group.THINGS, TopicPath.Channel.TWIN,
-                        TopicPath.Criterion.SEARCH, TopicPath.SearchAction.SUBSCRIBE);
-        final TopicPath actual = ProtocolFactory.newTopicPathBuilderFromNamespace("_") //
-                .things()
-                .twin() //
-                .search()
-                .subscribe()
-                .build();
-
-        final String expectedTopicPathString = "_/_/things/twin/search/subscribe";
-=======
     @Test
     public void buildPolicyModifyCommandTopicPath() {
         final TopicPath expected = ImmutableTopicPath
@@ -104,7 +88,25 @@
                         .build();
 
         final String expectedTopicPathString = "org.eclipse.ditto.test/myPolicy/policies/commands/modify";
->>>>>>> 852c3eb1
+
+        assertThat(actual).isEqualTo(expected);
+        assertThat(actual.getPath()).isEqualTo(expectedTopicPathString);
+    }
+
+    /** */
+    @Test
+    public void buildThingSearchCommandTopicPath() {
+        final TopicPath expected = ImmutableTopicPath
+                .of("_", "_", TopicPath.Group.THINGS, TopicPath.Channel.TWIN,
+                        TopicPath.Criterion.SEARCH, TopicPath.SearchAction.SUBSCRIBE);
+        final TopicPath actual = ProtocolFactory.newTopicPathBuilderFromNamespace("_") //
+                .things()
+                .twin() //
+                .search()
+                .subscribe()
+                .build();
+
+        final String expectedTopicPathString = "_/_/things/twin/search/subscribe";
 
         assertThat(actual).isEqualTo(expected);
         assertThat(actual.getPath()).isEqualTo(expectedTopicPathString);
