/*
 * Copyright (c) 2019 Contributors to the Eclipse Foundation
 *
 * See the NOTICE file(s) distributed with this work for additional
 * information regarding copyright ownership.
 *
 * This program and the accompanying materials are made available under the
 * terms of the Eclipse Public License 2.0 which is available at
 * http://www.eclipse.org/legal/epl-2.0
 *
 * SPDX-License-Identifier: EPL-2.0
 */
package org.eclipse.ditto.thingsearch.service.starter.config;

<<<<<<< HEAD
import static org.assertj.core.api.AssertionsForClassTypes.assertThat;
=======
import static org.mutabilitydetector.unittesting.AllowedReason.assumingFields;
>>>>>>> fd600d40
import static org.mutabilitydetector.unittesting.AllowedReason.provided;
import static org.mutabilitydetector.unittesting.MutabilityAssert.assertInstancesOf;
import static org.mutabilitydetector.unittesting.MutabilityMatchers.areImmutable;

import org.eclipse.ditto.base.service.config.DittoServiceConfig;
<<<<<<< HEAD
import org.eclipse.ditto.internal.utils.config.DefaultScopedConfig;
import org.eclipse.ditto.internal.utils.persistence.mongo.config.ReadConcern;
import org.eclipse.ditto.internal.utils.persistence.mongo.config.ReadPreference;
import org.eclipse.ditto.thingsearch.service.common.config.DefaultSearchPersistenceConfig;
import org.eclipse.ditto.thingsearch.service.common.config.DefaultUpdaterConfig;
import org.eclipse.ditto.thingsearch.service.common.config.DittoSearchConfig;
=======
>>>>>>> fd600d40
import org.eclipse.ditto.internal.utils.health.config.DefaultHealthCheckConfig;
import org.eclipse.ditto.internal.utils.persistence.mongo.config.DefaultMongoDbConfig;
import org.eclipse.ditto.thingsearch.service.common.config.DefaultUpdaterConfig;
import org.eclipse.ditto.thingsearch.service.common.config.DittoSearchConfig;
import org.junit.Test;

import com.typesafe.config.ConfigFactory;

import nl.jqno.equalsverifier.EqualsVerifier;

/**
 * Unit test for {@link org.eclipse.ditto.thingsearch.service.common.config.DittoSearchConfig}.
 */
public final class DittoSearchConfigTest {

    @Test
    public void assertImmutability() {
        assertInstancesOf(DittoSearchConfig.class,
                areImmutable(),
                provided(DefaultHealthCheckConfig.class, DittoServiceConfig.class, DefaultUpdaterConfig.class,
<<<<<<< HEAD
                        DefaultMongoDbConfig.class, DefaultSearchPersistenceConfig.class)
                        .areAlsoImmutable());
=======
                        DefaultMongoDbConfig.class)
                        .areAlsoImmutable(),
                assumingFields("simpleFieldMappings").areSafelyCopiedUnmodifiableCollectionsWithImmutableElements());
>>>>>>> fd600d40
    }

    @Test
    public void testHashCodeAndEquals() {
        EqualsVerifier.forClass(DittoSearchConfig.class)
                .usingGetClass()
                .verify();
    }

    @Test
    public void testQueryPersistenceConfig() {
        final var config = ConfigFactory.load("search-test.conf");
        final var underTest = DittoSearchConfig.of(DefaultScopedConfig.dittoScoped(config));
        final var queryPersistenceConfig = underTest.getQueryPersistenceConfig();
        assertThat(queryPersistenceConfig.readConcern()).isEqualTo(ReadConcern.LINEARIZABLE);
        assertThat(queryPersistenceConfig.readPreference()).isEqualTo(ReadPreference.NEAREST);
    }

}<|MERGE_RESOLUTION|>--- conflicted
+++ resolved
@@ -12,27 +12,19 @@
  */
 package org.eclipse.ditto.thingsearch.service.starter.config;
 
-<<<<<<< HEAD
 import static org.assertj.core.api.AssertionsForClassTypes.assertThat;
-=======
 import static org.mutabilitydetector.unittesting.AllowedReason.assumingFields;
->>>>>>> fd600d40
 import static org.mutabilitydetector.unittesting.AllowedReason.provided;
 import static org.mutabilitydetector.unittesting.MutabilityAssert.assertInstancesOf;
 import static org.mutabilitydetector.unittesting.MutabilityMatchers.areImmutable;
 
 import org.eclipse.ditto.base.service.config.DittoServiceConfig;
-<<<<<<< HEAD
 import org.eclipse.ditto.internal.utils.config.DefaultScopedConfig;
+import org.eclipse.ditto.internal.utils.health.config.DefaultHealthCheckConfig;
+import org.eclipse.ditto.internal.utils.persistence.mongo.config.DefaultMongoDbConfig;
 import org.eclipse.ditto.internal.utils.persistence.mongo.config.ReadConcern;
 import org.eclipse.ditto.internal.utils.persistence.mongo.config.ReadPreference;
 import org.eclipse.ditto.thingsearch.service.common.config.DefaultSearchPersistenceConfig;
-import org.eclipse.ditto.thingsearch.service.common.config.DefaultUpdaterConfig;
-import org.eclipse.ditto.thingsearch.service.common.config.DittoSearchConfig;
-=======
->>>>>>> fd600d40
-import org.eclipse.ditto.internal.utils.health.config.DefaultHealthCheckConfig;
-import org.eclipse.ditto.internal.utils.persistence.mongo.config.DefaultMongoDbConfig;
 import org.eclipse.ditto.thingsearch.service.common.config.DefaultUpdaterConfig;
 import org.eclipse.ditto.thingsearch.service.common.config.DittoSearchConfig;
 import org.junit.Test;
@@ -51,14 +43,9 @@
         assertInstancesOf(DittoSearchConfig.class,
                 areImmutable(),
                 provided(DefaultHealthCheckConfig.class, DittoServiceConfig.class, DefaultUpdaterConfig.class,
-<<<<<<< HEAD
                         DefaultMongoDbConfig.class, DefaultSearchPersistenceConfig.class)
-                        .areAlsoImmutable());
-=======
-                        DefaultMongoDbConfig.class)
                         .areAlsoImmutable(),
                 assumingFields("simpleFieldMappings").areSafelyCopiedUnmodifiableCollectionsWithImmutableElements());
->>>>>>> fd600d40
     }
 
     @Test
