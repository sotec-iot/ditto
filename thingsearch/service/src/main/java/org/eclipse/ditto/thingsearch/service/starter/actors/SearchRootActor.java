/*
 * Copyright (c) 2017 Contributors to the Eclipse Foundation
 *
 * See the NOTICE file(s) distributed with this work for additional
 * information regarding copyright ownership.
 *
 * This program and the accompanying materials are made available under the
 * terms of the Eclipse Public License 2.0 which is available at
 * http://www.eclipse.org/legal/epl-2.0
 *
 * SPDX-License-Identifier: EPL-2.0
 */
package org.eclipse.ditto.thingsearch.service.starter.actors;

import static org.eclipse.ditto.thingsearch.service.persistence.PersistenceConstants.BACKGROUND_SYNC_COLLECTION_NAME;

import org.eclipse.ditto.base.service.RootChildActorStarter;
import org.eclipse.ditto.base.service.actors.DittoRootActor;
import org.eclipse.ditto.internal.utils.akka.streaming.TimestampPersistence;
import org.eclipse.ditto.internal.utils.cluster.DistPubSubAccess;
import org.eclipse.ditto.internal.utils.config.ScopedConfig;
import org.eclipse.ditto.internal.utils.persistence.mongo.DittoMongoClient;
import org.eclipse.ditto.internal.utils.persistence.mongo.streaming.MongoTimestampPersistence;
import org.eclipse.ditto.rql.query.QueryBuilderFactory;
import org.eclipse.ditto.rql.query.expression.ThingsFieldExpressionFactory;
import org.eclipse.ditto.thingsearch.api.ThingsSearchConstants;
import org.eclipse.ditto.thingsearch.service.common.config.SearchConfig;
import org.eclipse.ditto.thingsearch.service.persistence.query.QueryParser;
import org.eclipse.ditto.thingsearch.service.persistence.query.validation.QueryCriteriaValidator;
import org.eclipse.ditto.thingsearch.service.persistence.read.MongoThingsSearchPersistence;
import org.eclipse.ditto.thingsearch.service.persistence.read.ThingsSearchPersistence;
import org.eclipse.ditto.thingsearch.service.persistence.read.query.MongoQueryBuilderFactory;
import org.eclipse.ditto.thingsearch.service.updater.actors.SearchUpdaterRootActor;

import akka.actor.ActorRef;
import akka.actor.ActorSystem;
import akka.actor.Props;
import akka.event.Logging;
import akka.event.LoggingAdapter;
import akka.stream.SystemMaterializer;

/**
 * Our "Parent" Actor which takes care of supervision of all other Actors in our system.
 */
public final class SearchRootActor extends DittoRootActor {

    /**
     * The name of this Actor in the ActorSystem.
     */
    public static final String ACTOR_NAME = ThingsSearchConstants.ROOT_ACTOR_NAME;

    private final LoggingAdapter log;

    @SuppressWarnings("unused")
    private SearchRootActor(final SearchConfig searchConfig, final ActorRef pubSubMediator) {

        final var actorSystem = getContext().getSystem();
        log = Logging.getLogger(actorSystem, this);

        final var mongoDbConfig = searchConfig.getMongoDbConfig();
        final var monitoringConfig = mongoDbConfig.getMonitoringConfig();

        final DittoMongoClient mongoDbClient = MongoClientExtension.get(actorSystem).getSearchClient();
        RootChildActorStarter.get(actorSystem, ScopedConfig.dittoExtension(actorSystem.settings().config()))
                .execute(getContext());

        final var thingsSearchPersistence = getThingsSearchPersistence(searchConfig, mongoDbClient);
        final ActorRef searchActor = initializeSearchActor(searchConfig, thingsSearchPersistence);
        pubSubMediator.tell(DistPubSubAccess.put(searchActor), getSelf());

        final TimestampPersistence backgroundSyncPersistence =
                MongoTimestampPersistence.initializedInstance(BACKGROUND_SYNC_COLLECTION_NAME, mongoDbClient,
                        SystemMaterializer.get(actorSystem).materializer());

        final ActorRef searchUpdaterRootActor = startChildActor(SearchUpdaterRootActor.ACTOR_NAME,
                SearchUpdaterRootActor.props(searchConfig, pubSubMediator, thingsSearchPersistence,
                        backgroundSyncPersistence));
        final ActorRef healthCheckingActor = initializeHealthCheckActor(searchConfig, searchUpdaterRootActor);

        bindHttpStatusRoute(searchConfig.getHttpConfig(), healthCheckingActor);
    }

    static QueryParser getQueryParser(final SearchConfig searchConfig, final ActorSystem actorSystem) {
        final var limitsConfig = searchConfig.getLimitsConfig();
        final var fieldExpressionFactory = getThingsFieldExpressionFactory(searchConfig);
        final QueryBuilderFactory queryBuilderFactory = new MongoQueryBuilderFactory(limitsConfig);
        final var queryCriteriaValidator =
                QueryCriteriaValidator.get(actorSystem, ScopedConfig.dittoExtension(actorSystem.settings().config()));
        return QueryParser.of(fieldExpressionFactory, queryBuilderFactory, queryCriteriaValidator);
    }

    private MongoThingsSearchPersistence getThingsSearchPersistence(final SearchConfig searchConfig,
            final DittoMongoClient mongoDbClient) {

        final ActorContext context = getContext();
        final var persistenceConfig = searchConfig.getQueryPersistenceConfig();
        final var persistence = new MongoThingsSearchPersistence(mongoDbClient, context.getSystem(), persistenceConfig);

        final var indexInitializationConfig = searchConfig.getIndexInitializationConfig();
        if (indexInitializationConfig.isIndexInitializationConfigEnabled()) {
            persistence.initializeIndices();
        } else {
            log.info("Skipping IndexInitializer because it is disabled.");
        }

        return searchConfig.getMongoHintsByNamespace()
                .map(mongoHintsByNamespace -> {
                    log.info("Applying MongoDB hints <{}>.", mongoHintsByNamespace);
                    return persistence.withHintsByNamespace(mongoHintsByNamespace);
                })
                .orElse(persistence);
    }

    private ActorRef initializeHealthCheckActor(final SearchConfig searchConfig,
            final ActorRef searchUpdaterRootActor) {

        return startChildActor(SearchHealthCheckingActorFactory.ACTOR_NAME,
                SearchHealthCheckingActorFactory.props(searchConfig, searchUpdaterRootActor));
    }

    /**
     * Creates Akka configuration object Props for this SearchRootActor.
     *
     * @param searchConfig the configuration settings of this service.
     * @param pubSubMediator the PubSub mediator Actor.
     * @return the Akka configuration Props object.
     */
    public static Props props(final SearchConfig searchConfig, final ActorRef pubSubMediator) {

        return Props.create(SearchRootActor.class, searchConfig, pubSubMediator);
    }

<<<<<<< HEAD
    private static ThingsFieldExpressionFactory getThingsFieldExpressionFactory() {
        // Not possible to use ModelBasedThingsFieldExpressionFactory
        // because the field expression factory is supposed to map 'thingId' to '_id', which is only meaningful for MongoDB
        final Map<String, String> mappings = new HashMap<>(8);
        mappings.put(FieldExpressionUtil.FIELD_NAME_THING_ID, FieldExpressionUtil.FIELD_ID);
        mappings.put(FieldExpressionUtil.FIELD_NAME_NAMESPACE, FieldExpressionUtil.FIELD_NAMESPACE);
        addMapping(mappings, Thing.JsonFields.POLICY_ID); // also present as top-level field in search collection, however not indexed
        addMapping(mappings, Thing.JsonFields.REVISION); // also present as top-level field in search collection, however not indexed
        addMapping(mappings, Thing.JsonFields.MODIFIED);
        addMapping(mappings, Thing.JsonFields.CREATED);
        addMapping(mappings, Thing.JsonFields.DEFINITION);
        addMapping(mappings, Thing.JsonFields.METADATA);
        return ThingsFieldExpressionFactory.of(mappings);
=======
    private static ThingsFieldExpressionFactory getThingsFieldExpressionFactory(final SearchConfig searchConfig) {
        return ThingsFieldExpressionFactory.of(searchConfig.getSimpleFieldMappings());
>>>>>>> 9b194d43
    }

    private ActorRef initializeSearchActor(final SearchConfig searchConfig,
            final ThingsSearchPersistence thingsSearchPersistence) {

        final var queryParser = getQueryParser(searchConfig, getContext().getSystem());
        return startChildActor(SearchActor.ACTOR_NAME, SearchActor.props(queryParser, thingsSearchPersistence));
    }

}<|MERGE_RESOLUTION|>--- conflicted
+++ resolved
@@ -130,24 +130,8 @@
         return Props.create(SearchRootActor.class, searchConfig, pubSubMediator);
     }
 
-<<<<<<< HEAD
-    private static ThingsFieldExpressionFactory getThingsFieldExpressionFactory() {
-        // Not possible to use ModelBasedThingsFieldExpressionFactory
-        // because the field expression factory is supposed to map 'thingId' to '_id', which is only meaningful for MongoDB
-        final Map<String, String> mappings = new HashMap<>(8);
-        mappings.put(FieldExpressionUtil.FIELD_NAME_THING_ID, FieldExpressionUtil.FIELD_ID);
-        mappings.put(FieldExpressionUtil.FIELD_NAME_NAMESPACE, FieldExpressionUtil.FIELD_NAMESPACE);
-        addMapping(mappings, Thing.JsonFields.POLICY_ID); // also present as top-level field in search collection, however not indexed
-        addMapping(mappings, Thing.JsonFields.REVISION); // also present as top-level field in search collection, however not indexed
-        addMapping(mappings, Thing.JsonFields.MODIFIED);
-        addMapping(mappings, Thing.JsonFields.CREATED);
-        addMapping(mappings, Thing.JsonFields.DEFINITION);
-        addMapping(mappings, Thing.JsonFields.METADATA);
-        return ThingsFieldExpressionFactory.of(mappings);
-=======
     private static ThingsFieldExpressionFactory getThingsFieldExpressionFactory(final SearchConfig searchConfig) {
         return ThingsFieldExpressionFactory.of(searchConfig.getSimpleFieldMappings());
->>>>>>> 9b194d43
     }
 
     private ActorRef initializeSearchActor(final SearchConfig searchConfig,
