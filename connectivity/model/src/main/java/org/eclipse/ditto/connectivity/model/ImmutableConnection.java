/*
 * Copyright (c) 2017 Contributors to the Eclipse Foundation
 *
 * See the NOTICE file(s) distributed with this work for additional
 * information regarding copyright ownership.
 *
 * This program and the accompanying materials are made available under the
 * terms of the Eclipse Public License 2.0 which is available at
 * http://www.eclipse.org/legal/epl-2.0
 *
 * SPDX-License-Identifier: EPL-2.0
 */
package org.eclipse.ditto.connectivity.model;

import static org.eclipse.ditto.base.model.common.ConditionChecker.checkArgument;
import static org.eclipse.ditto.base.model.common.ConditionChecker.checkNotNull;

import java.io.UnsupportedEncodingException;
import java.net.URI;
import java.net.URISyntaxException;
import java.net.URLDecoder;
import java.text.MessageFormat;
import java.util.ArrayList;
import java.util.Collection;
import java.util.Collections;
import java.util.Comparator;
import java.util.HashMap;
import java.util.LinkedHashSet;
import java.util.List;
import java.util.Map;
import java.util.Objects;
import java.util.Optional;
import java.util.Set;
import java.util.function.Predicate;
import java.util.stream.Collectors;
import java.util.stream.IntStream;

import javax.annotation.Nullable;
import javax.annotation.concurrent.Immutable;
import javax.annotation.concurrent.NotThreadSafe;

import org.eclipse.ditto.base.model.json.JsonSchemaVersion;
import org.eclipse.ditto.json.JsonArray;
import org.eclipse.ditto.json.JsonCollectors;
import org.eclipse.ditto.json.JsonFactory;
import org.eclipse.ditto.json.JsonField;
import org.eclipse.ditto.json.JsonObject;
import org.eclipse.ditto.json.JsonObjectBuilder;
import org.eclipse.ditto.json.JsonParseException;
import org.eclipse.ditto.json.JsonValue;

/**
 * Immutable implementation of {@link Connection}.
 */
@Immutable
final class ImmutableConnection implements Connection {

    private final ConnectionId id;
    @Nullable private final String name;
    private final ConnectionType connectionType;
    private final ConnectivityStatus connectionStatus;
    private final ConnectionUri uri;
    @Nullable private final Credentials credentials;
    @Nullable private final String trustedCertificates;
    @Nullable private final ConnectionLifecycle lifecycle;


    private final List<Source> sources;
    private final List<Target> targets;
    private final int clientCount;
    private final boolean failOverEnabled;
    private final boolean validateCertificate;
    private final int processorPoolSize;
    private final Map<String, String> specificConfig;
    private final PayloadMappingDefinition payloadMappingDefinition;
    private final Set<String> tags;
    @Nullable private final SshTunnel sshTunnel;

    private ImmutableConnection(final Builder builder) {
        id = checkNotNull(builder.id, "id");
        name = builder.name;
        connectionType = builder.connectionType;
        connectionStatus = checkNotNull(builder.connectionStatus, "connectionStatus");
        credentials = builder.credentials;
        trustedCertificates = builder.trustedCertificates;
        uri = ConnectionUri.of(checkNotNull(builder.uri, "uri"));
        sources = Collections.unmodifiableList(new ArrayList<>(builder.sources));
        targets = Collections.unmodifiableList(new ArrayList<>(builder.targets));
        clientCount = builder.clientCount;
        failOverEnabled = builder.failOverEnabled;
        validateCertificate = builder.validateCertificate;
        processorPoolSize = builder.processorPoolSize;
        specificConfig = Collections.unmodifiableMap(new HashMap<>(builder.specificConfig));
        payloadMappingDefinition = builder.payloadMappingDefinition;
        tags = Collections.unmodifiableSet(new LinkedHashSet<>(builder.tags));
        lifecycle = builder.lifecycle;
        sshTunnel = builder.sshTunnel;
    }

    /**
     * Returns a new {@code ConnectionBuilder} object.
     *
     * @param id the connection ID.
     * @param connectionType the connection type.
     * @param connectionStatus the connection status.
     * @param uri the URI.
     * @return new instance of {@code ConnectionBuilder}.
     * @throws NullPointerException if any argument is {@code null}.
     */
    public static ConnectionBuilder getBuilder(final ConnectionId id,
            final ConnectionType connectionType,
            final ConnectivityStatus connectionStatus,
            final String uri) {

        return new Builder(connectionType)
                .id(id)
                .connectionStatus(connectionStatus)
                .uri(uri);
    }

    /**
     * Returns a new {@code ConnectionBuilder} object.
     *
     * @param connection the connection to use for initializing the builder.
     * @return new instance of {@code ImmutableConnectionBuilder}.
     * @throws NullPointerException if {@code connection} is {@code null}.
     */
    public static ConnectionBuilder getBuilder(final Connection connection) {
        checkNotNull(connection, "Connection");

        return new Builder(connection.getConnectionType())
                .id(connection.getId())
                .connectionStatus(connection.getConnectionStatus())
                .credentials(connection.getCredentials().orElse(null))
                .uri(connection.getUri())
                .trustedCertificates(connection.getTrustedCertificates().orElse(null))
                .failoverEnabled(connection.isFailoverEnabled())
                .validateCertificate(connection.isValidateCertificates())
                .processorPoolSize(connection.getProcessorPoolSize())
                .sources(connection.getSources())
                .targets(connection.getTargets())
                .clientCount(connection.getClientCount())
                .specificConfig(connection.getSpecificConfig())
                .payloadMappingDefinition(connection.getPayloadMappingDefinition())
                .name(connection.getName().orElse(null))
                .sshTunnel(connection.getSshTunnel().orElse(null))
                .tags(connection.getTags())
                .lifecycle(connection.getLifecycle().orElse(null));
    }

    /**
     * Creates a new {@code Connection} object from the specified JSON object.
     *
     * @param jsonObject a JSON object which provides the data for the Connection to be created.
     * @return a new Connection which is initialised with the extracted data from {@code jsonObject}.
     * @throws NullPointerException if {@code jsonObject} is {@code null}.
     * @throws org.eclipse.ditto.json.JsonParseException if {@code jsonObject} is not an appropriate JSON object.
     */
    public static Connection fromJson(final JsonObject jsonObject) {
        final ConnectionType type = getConnectionTypeOrThrow(jsonObject);
        final MappingContext mappingContext = jsonObject.getValue(JsonFields.MAPPING_CONTEXT)
                .map(ConnectivityModelFactory::mappingContextFromJson)
                .orElse(null);

        final PayloadMappingDefinition payloadMappingDefinition =
                jsonObject.getValue(JsonFields.MAPPING_DEFINITIONS)
                        .map(ImmutablePayloadMappingDefinition::fromJson)
                        .orElse(ConnectivityModelFactory.emptyPayloadMappingDefinition());

        final ConnectionBuilder builder = new Builder(type)
                .id(ConnectionId.of(jsonObject.getValueOrThrow(JsonFields.ID)))
                .connectionStatus(getConnectionStatusOrThrow(jsonObject))
                .uri(jsonObject.getValueOrThrow(JsonFields.URI))
                .sources(getSources(jsonObject))
                .targets(getTargets(jsonObject))
                .name(jsonObject.getValue(JsonFields.NAME).orElse(null))
                .mappingContext(mappingContext)
                .payloadMappingDefinition(payloadMappingDefinition)
                .specificConfig(getSpecificConfiguration(jsonObject))
                .tags(getTags(jsonObject));

        jsonObject.getValue(JsonFields.LIFECYCLE)
                .flatMap(ConnectionLifecycle::forName).ifPresent(builder::lifecycle);
        jsonObject.getValue(JsonFields.CREDENTIALS).ifPresent(builder::credentialsFromJson);
        jsonObject.getValue(JsonFields.CLIENT_COUNT).ifPresent(builder::clientCount);
        jsonObject.getValue(JsonFields.FAILOVER_ENABLED).ifPresent(builder::failoverEnabled);
        jsonObject.getValue(JsonFields.VALIDATE_CERTIFICATES).ifPresent(builder::validateCertificate);
        jsonObject.getValue(JsonFields.PROCESSOR_POOL_SIZE).ifPresent(builder::processorPoolSize);
        jsonObject.getValue(JsonFields.TRUSTED_CERTIFICATES).ifPresent(builder::trustedCertificates);
        jsonObject.getValue(JsonFields.SSH_TUNNEL)
                .ifPresent(jsonFields -> builder.sshTunnel(ImmutableSshTunnel.fromJson(jsonFields)));

        return builder.build();
    }

    private static ConnectionType getConnectionTypeOrThrow(final JsonObject jsonObject) {
        final String readConnectionType = jsonObject.getValueOrThrow(JsonFields.CONNECTION_TYPE);
        return ConnectionType.forName(readConnectionType)
                .orElseThrow(() -> JsonParseException.newBuilder()
                        .message(MessageFormat.format("Connection type <{0}> is invalid!", readConnectionType))
                        .build());
    }

    private static ConnectivityStatus getConnectionStatusOrThrow(final JsonObject jsonObject) {
        final String readConnectionStatus = jsonObject.getValueOrThrow(JsonFields.CONNECTION_STATUS);
        return ConnectivityStatus.forName(readConnectionStatus)
                .orElseThrow(() -> JsonParseException.newBuilder()
                        .message(MessageFormat.format("Connection status <{0}> is invalid!", readConnectionStatus))
                        .build());
    }

    private static List<Source> getSources(final JsonObject jsonObject) {
        final Optional<JsonArray> sourcesArray = jsonObject.getValue(JsonFields.SOURCES);
        if (sourcesArray.isPresent()) {
            final JsonArray values = sourcesArray.get();
            return IntStream.range(0, values.getSize())
                    .mapToObj(index -> values.get(index)
                            .filter(JsonValue::isObject)
                            .map(JsonValue::asObject)
                            .map(valueAsObject -> ConnectivityModelFactory.sourceFromJson(valueAsObject, index)))
                    .filter(Optional::isPresent)
                    .map(Optional::get)
                    .collect(Collectors.toList());
        } else {
            return Collections.emptyList();
        }
    }

    private static List<Target> getTargets(final JsonObject jsonObject) {
        return jsonObject.getValue(JsonFields.TARGETS)
                .map(array -> array.stream()
                        .filter(JsonValue::isObject)
                        .map(JsonValue::asObject)
                        .map(ConnectivityModelFactory::targetFromJson)
                        .collect(Collectors.toList()))
                .orElse(Collections.emptyList());
    }

    private static Map<String, String> getSpecificConfiguration(final JsonObject jsonObject) {
        return jsonObject.getValue(JsonFields.SPECIFIC_CONFIG)
                .filter(JsonValue::isObject)
                .map(JsonValue::asObject)
                .map(JsonObject::stream)
                .map(jsonFields -> jsonFields.collect(Collectors.toMap(JsonField::getKeyName,
                        f -> f.getValue().isString() ? f.getValue().asString() : f.getValue().toString())))
                .orElse(Collections.emptyMap());
    }

    private static Set<String> getTags(final JsonObject jsonObject) {
        return jsonObject.getValue(JsonFields.TAGS)
                .map(array -> array.stream()
                        .filter(JsonValue::isString)
                        .map(JsonValue::asString)
                        .collect(Collectors.toCollection(LinkedHashSet::new)))
                .orElseGet(LinkedHashSet::new);
    }

    @Override
    public ConnectionId getId() {
        return id;
    }

    @Override
    public Optional<String> getName() {
        return Optional.ofNullable(name);
    }

    @Override
    public ConnectionType getConnectionType() {
        return connectionType;
    }

    @Override
    public ConnectivityStatus getConnectionStatus() {
        return connectionStatus;
    }

    @Override
    public List<Source> getSources() {
        return sources;
    }

    @Override
    public List<Target> getTargets() {
        return targets;
    }

    @Override
    public Optional<SshTunnel> getSshTunnel() {
        return Optional.ofNullable(sshTunnel);
    }

    @Override
    public int getClientCount() {
        return clientCount;
    }

    @Override
    public boolean isFailoverEnabled() {
        return failOverEnabled;
    }

    @Override
    public Optional<Credentials> getCredentials() {
        return Optional.ofNullable(credentials);
    }

    @Override
    public Optional<String> getTrustedCertificates() {
        return Optional.ofNullable(trustedCertificates);
    }

    @Override
    public String getUri() {
        return uri.toString();
    }

    @Override
    public String getProtocol() {
        return uri.getProtocol();
    }

    @Override
<<<<<<< HEAD
    public Optional<String> getUsername(final boolean shouldUriDecode) {
        final Optional<String> username = uri.getUserName();
        return shouldUriDecode ? username.map(ImmutableConnection::tryDecodeUriComponent) : username;
    }

    @Override
    public Optional<String> getPassword(final boolean shouldUriDecode) {
        final Optional<String> password = uri.getPassword();
        return shouldUriDecode ? password.map(ImmutableConnection::tryDecodeUriComponent) : password;
    }

    private static String tryDecodeUriComponent(final String string) {
        try {
            final String withoutPlus = string.replace("+", "%2B");
            return URLDecoder.decode(withoutPlus, "UTF-8");
        } catch (final IllegalArgumentException | UnsupportedEncodingException e) {
            return string;
        }
=======
    public Optional<String> getUsername() {
        return uri.getUserName();
    }

    @Override
    public Optional<String> getPassword() {
        return uri.getPassword();
>>>>>>> 72a01af3
    }

    @Override
    public String getHostname() {
        return uri.getHostname();
    }

    @Override
    public int getPort() {
        return uri.getPort();
    }

    @Override
    public Optional<String> getPath() {
        return uri.getPath();
    }

    @Override
    public boolean isValidateCertificates() {
        return validateCertificate;
    }

    @Override
    public int getProcessorPoolSize() {
        return processorPoolSize;
    }

    @Override
    public Map<String, String> getSpecificConfig() {
        return specificConfig;
    }

    @Override
    public PayloadMappingDefinition getPayloadMappingDefinition() {
        return payloadMappingDefinition;
    }

    @Override
    public Set<String> getTags() {
        return tags;
    }

    @Override
    public Optional<ConnectionLifecycle> getLifecycle() {
        return Optional.ofNullable(lifecycle);
    }

    @Override
    public JsonObject toJson(final JsonSchemaVersion schemaVersion, final Predicate<JsonField> thePredicate) {
        final Predicate<JsonField> predicate = schemaVersion.and(thePredicate);
        final JsonObjectBuilder jsonObjectBuilder = JsonFactory.newObjectBuilder();

        if (null != lifecycle) {
            jsonObjectBuilder.set(JsonFields.LIFECYCLE, lifecycle.name(), predicate);
        }
        jsonObjectBuilder.set(JsonFields.ID, String.valueOf(id), predicate);
        jsonObjectBuilder.set(JsonFields.NAME, name, predicate);
        jsonObjectBuilder.set(JsonFields.CONNECTION_TYPE, connectionType.getName(), predicate);
        jsonObjectBuilder.set(JsonFields.CONNECTION_STATUS, connectionStatus.getName(), predicate);
        jsonObjectBuilder.set(JsonFields.URI, uri.toString(), predicate);
        jsonObjectBuilder.set(JsonFields.SOURCES, sources.stream()
                .sorted(Comparator.comparingInt(Source::getIndex))
                .map(source -> source.toJson(schemaVersion, thePredicate))
                .collect(JsonCollectors.valuesToArray()), predicate.and(Objects::nonNull));
        jsonObjectBuilder.set(JsonFields.TARGETS, targets.stream()
                .map(target -> target.toJson(schemaVersion, thePredicate))
                .collect(JsonCollectors.valuesToArray()), predicate.and(Objects::nonNull));
        jsonObjectBuilder.set(JsonFields.CLIENT_COUNT, clientCount, predicate);
        jsonObjectBuilder.set(JsonFields.FAILOVER_ENABLED, failOverEnabled, predicate);
        jsonObjectBuilder.set(JsonFields.VALIDATE_CERTIFICATES, validateCertificate, predicate);
        jsonObjectBuilder.set(JsonFields.PROCESSOR_POOL_SIZE, processorPoolSize, predicate);
        if (!specificConfig.isEmpty()) {
            jsonObjectBuilder.set(JsonFields.SPECIFIC_CONFIG, specificConfig.entrySet()
                    .stream()
                    .map(entry -> JsonField.newInstance(entry.getKey(), JsonValue.of(entry.getValue())))
                    .collect(JsonCollectors.fieldsToObject()), predicate);
        }
        if (!payloadMappingDefinition.isEmpty()) {
            jsonObjectBuilder.set(JsonFields.MAPPING_DEFINITIONS,
                    payloadMappingDefinition.toJson(schemaVersion, thePredicate));
        }
        if (credentials != null) {
            jsonObjectBuilder.set(JsonFields.CREDENTIALS, credentials.toJson());
        }
        if (trustedCertificates != null) {
            jsonObjectBuilder.set(JsonFields.TRUSTED_CERTIFICATES, trustedCertificates, predicate);
        }
        if (sshTunnel != null) {
            jsonObjectBuilder.set(JsonFields.SSH_TUNNEL, sshTunnel.toJson(predicate), predicate);
        }
        jsonObjectBuilder.set(JsonFields.TAGS, tags.stream()
                .map(JsonFactory::newValue)
                .collect(JsonCollectors.valuesToArray()), predicate);
        return jsonObjectBuilder.build();
    }

    @SuppressWarnings("OverlyComplexMethod")
    @Override
    public boolean equals(@Nullable final Object o) {
        if (this == o) {
            return true;
        }
        if (o == null || getClass() != o.getClass()) {
            return false;
        }
        final ImmutableConnection that = (ImmutableConnection) o;
        return failOverEnabled == that.failOverEnabled &&
                Objects.equals(id, that.id) &&
                Objects.equals(name, that.name) &&
                Objects.equals(connectionType, that.connectionType) &&
                Objects.equals(connectionStatus, that.connectionStatus) &&
                Objects.equals(sources, that.sources) &&
                Objects.equals(targets, that.targets) &&
                Objects.equals(clientCount, that.clientCount) &&
                Objects.equals(credentials, that.credentials) &&
                Objects.equals(trustedCertificates, that.trustedCertificates) &&
                Objects.equals(uri, that.uri) &&
                Objects.equals(processorPoolSize, that.processorPoolSize) &&
                Objects.equals(validateCertificate, that.validateCertificate) &&
                Objects.equals(specificConfig, that.specificConfig) &&
                Objects.equals(payloadMappingDefinition, that.payloadMappingDefinition) &&
                Objects.equals(lifecycle, that.lifecycle) &&
                Objects.equals(sshTunnel, that.sshTunnel) &&
                Objects.equals(tags, that.tags);
    }

    @Override
    public int hashCode() {
        return Objects.hash(id, name, connectionType, connectionStatus, sources, targets, clientCount, failOverEnabled,
                credentials, trustedCertificates, uri, validateCertificate, processorPoolSize, specificConfig,
                payloadMappingDefinition, sshTunnel, tags, lifecycle);
    }

    @Override
    public String toString() {
        return getClass().getSimpleName() + " [" +
                "id=" + id +
                ", name=" + name +
                ", connectionType=" + connectionType +
                ", connectionStatus=" + connectionStatus +
                ", failoverEnabled=" + failOverEnabled +
                ", credentials=" + credentials +
                ", trustedCertificates=hash:" + Objects.hash(trustedCertificates) +
                ", uri=" + uri.getUriStringWithMaskedPassword() +
                ", sources=" + sources +
                ", targets=" + targets +
                ", sshTunnel=" + sshTunnel +
                ", clientCount=" + clientCount +
                ", validateCertificate=" + validateCertificate +
                ", processorPoolSize=" + processorPoolSize +
                ", specificConfig=" + specificConfig +
                ", payloadMappingDefinition=" + payloadMappingDefinition +
                ", tags=" + tags +
                ", lifecycle=" + lifecycle +
                "]";
    }

    /**
     * Builder for {@code ImmutableConnection}.
     */
    @NotThreadSafe
    private static final class Builder implements ConnectionBuilder {

        private static final String MIGRATED_MAPPER_ID = "javascript";
        private final ConnectionType connectionType;

        // required but changeable:
        @Nullable private ConnectionId id;
        @Nullable private ConnectivityStatus connectionStatus;
        @Nullable private String uri;

        // optional:
        @Nullable private String name = null;
        @Nullable private Credentials credentials;
        @Nullable private MappingContext mappingContext = null;
        @Nullable private String trustedCertificates;
        @Nullable private ConnectionLifecycle lifecycle = null;
        @Nullable private SshTunnel sshTunnel = null;

        // optional with default:
        private Set<String> tags = new LinkedHashSet<>();
        private boolean failOverEnabled = true;
        private boolean validateCertificate = true;
        private final List<Source> sources = new ArrayList<>();
        private final List<Target> targets = new ArrayList<>();
        private int clientCount = 1;
        private int processorPoolSize = 1;
        private PayloadMappingDefinition payloadMappingDefinition =
                ConnectivityModelFactory.emptyPayloadMappingDefinition();
        private final Map<String, String> specificConfig = new HashMap<>();

        private Builder(final ConnectionType connectionType) {
            this.connectionType = checkNotNull(connectionType, "Connection Type");
        }

        private static boolean isBlankOrNull(@Nullable final String toTest) {
            return null == toTest || toTest.trim().isEmpty();
        }

        @Override
        public ConnectionBuilder id(final ConnectionId id) {
            this.id = checkNotNull(id, "ID");
            return this;
        }

        @Override
        public ConnectionBuilder name(@Nullable final String name) {
            this.name = name;
            return this;
        }

        @Override
        public ConnectionBuilder credentials(@Nullable Credentials credentials) {
            this.credentials = credentials;
            return this;
        }

        @Override
        public Builder trustedCertificates(@Nullable final String trustedCertificates) {
            if (isBlankOrNull(trustedCertificates)) {
                this.trustedCertificates = null;
            } else {
                this.trustedCertificates = trustedCertificates;
            }
            return this;
        }

        @Override
        public ConnectionBuilder uri(final String uri) {
            this.uri = checkNotNull(uri, "URI");
            return this;
        }

        @Override
        public ConnectionBuilder connectionStatus(final ConnectivityStatus connectionStatus) {
            this.connectionStatus = checkNotNull(connectionStatus, "ConnectionStatus");
            return this;
        }

        @Override
        public ConnectionBuilder failoverEnabled(final boolean failOverEnabled) {
            this.failOverEnabled = failOverEnabled;
            return this;
        }

        @Override
        public ConnectionBuilder validateCertificate(final boolean validateCertificate) {
            this.validateCertificate = validateCertificate;
            return this;
        }

        @Override
        public ConnectionBuilder processorPoolSize(final int processorPoolSize) {
            checkArgument(processorPoolSize, ps -> ps > 0, () -> "The processor pool size must be positive!");
            this.processorPoolSize = processorPoolSize;
            return this;
        }

        @Override
        public ConnectionBuilder sources(final List<Source> sources) {
            this.sources.addAll(checkNotNull(sources, "sources"));
            return this;
        }

        @Override
        public ConnectionBuilder targets(final List<Target> targets) {
            this.targets.addAll(checkNotNull(targets, "targets"));
            return this;
        }

        @Override
        public ConnectionBuilder setSources(final List<Source> sources) {
            this.sources.clear();
            return sources(sources);
        }

        @Override
        public ConnectionBuilder setTargets(final List<Target> targets) {
            this.targets.clear();
            return targets(targets);
        }

        @Override
        public ConnectionBuilder clientCount(final int clientCount) {
            checkArgument(clientCount, ps -> ps > 0, () -> "The client count must be > 0!");
            this.clientCount = clientCount;
            return this;
        }

        @Override
        public ConnectionBuilder specificConfig(final Map<String, String> specificConfig) {
            this.specificConfig.putAll(checkNotNull(specificConfig, "Specific Config"));
            return this;
        }

        @Override
        public ConnectionBuilder mappingContext(@Nullable final MappingContext mappingContext) {
            this.mappingContext = mappingContext;
            return this;
        }

        @Override
        public ConnectionBuilder tags(final Collection<String> tags) {
            this.tags = new LinkedHashSet<>(checkNotNull(tags, "tags to set"));
            return this;
        }

        @Override
        public ConnectionBuilder tag(final String tag) {
            tags.add(checkNotNull(tag, "tag to set"));
            return this;
        }

        @Override
        public ConnectionBuilder lifecycle(@Nullable final ConnectionLifecycle lifecycle) {
            this.lifecycle = lifecycle;
            return this;
        }

        @Override
        public ConnectionBuilder sshTunnel(@Nullable final SshTunnel sshTunnel) {
            this.sshTunnel = sshTunnel;
            return this;
        }

        @Override
        public ConnectionBuilder payloadMappingDefinition(final PayloadMappingDefinition payloadMappingDefinition) {
            this.payloadMappingDefinition = payloadMappingDefinition;
            return this;
        }

        @Override
        public Connection build() {
            checkSourceAndTargetAreValid();
            checkAuthorizationContextsAreValid();
            checkConnectionAnnouncementsOnlySetIfClientCount1();
            migrateLegacyConfigurationOnTheFly();
            return new ImmutableConnection(this);
        }

        private boolean shouldMigrateMappingContext() {
            return mappingContext != null;
        }

        private void migrateLegacyConfigurationOnTheFly() {
            if (shouldMigrateMappingContext()) {
                this.payloadMappingDefinition =
                        payloadMappingDefinition.withDefinition(MIGRATED_MAPPER_ID, mappingContext);
            }
            setSources(sources.stream().map(this::migrateSource).collect(Collectors.toList()));
            setTargets(targets.stream().map(this::migrateTarget).collect(Collectors.toList()));
        }

        private Source migrateSource(final Source source) {
            final Source sourceAfterReplyTargetMigration = ImmutableSource.migrateReplyTarget(source, connectionType);
            if (shouldMigrateMappingContext()) {
                return new ImmutableSource.Builder(sourceAfterReplyTargetMigration)
                        .payloadMapping(addMigratedPayloadMappings(source.getPayloadMapping()))
                        .build();
            } else {
                return sourceAfterReplyTargetMigration;
            }
        }

        private Target migrateTarget(final Target target) {
            final boolean shouldAddHeaderMapping = shouldAddDefaultHeaderMappingToTarget(connectionType);
            final boolean shouldMigrateMappingContext = shouldMigrateMappingContext();
            if (shouldMigrateMappingContext || shouldAddHeaderMapping) {
                final TargetBuilder builder = new ImmutableTarget.Builder(target);
                if (shouldMigrateMappingContext) {
                    builder.payloadMapping(addMigratedPayloadMappings(target.getPayloadMapping()));
                }
                if (shouldAddHeaderMapping) {
                    builder.headerMapping(target.getHeaderMapping());
                }
                return builder.build();
            } else {
                return target;
            }
        }

        private boolean shouldAddDefaultHeaderMappingToTarget(final ConnectionType connectionType) {
            switch (connectionType) {
                case AMQP_091:
                case AMQP_10:
                case KAFKA:
                case MQTT_5:
                    return true;
                case MQTT:
                case HTTP_PUSH:
                default:
                    return false;
            }
        }


        private PayloadMapping addMigratedPayloadMappings(final PayloadMapping payloadMapping) {
            final ArrayList<String> merged = new ArrayList<>(payloadMapping.getMappings());
            merged.add(MIGRATED_MAPPER_ID);
            return ConnectivityModelFactory.newPayloadMapping(merged);
        }

        private void checkSourceAndTargetAreValid() {
            if (sources.isEmpty() && targets.isEmpty()) {
                throw ConnectionConfigurationInvalidException.newBuilder("Either a source or a target must be " +
                        "specified in the configuration of a connection!").build();
            }
        }

        /**
         * If no context is set on connection level each target and source must have its own context.
         */
        private void checkAuthorizationContextsAreValid() {
            // if the auth context on connection level is empty,
            // an auth context is required to be set on each source/target
            final Set<String> sourcesWithoutAuthContext = sources.stream()
                    .filter(source -> source.getAuthorizationContext().isEmpty())
                    .flatMap(source -> source.getAddresses().stream())
                    .collect(Collectors.toCollection(LinkedHashSet::new));
            final Set<String> targetsWithoutAuthContext = targets.stream()
                    .filter(target -> target.getAuthorizationContext().isEmpty())
                    .map(Target::getAddress)
                    .collect(Collectors.toCollection(LinkedHashSet::new));

            if (!sourcesWithoutAuthContext.isEmpty() || !targetsWithoutAuthContext.isEmpty()) {
                final StringBuilder message = new StringBuilder("The ");
                if (!sourcesWithoutAuthContext.isEmpty()) {
                    message.append("Sources ").append(sourcesWithoutAuthContext);
                }
                if (!sourcesWithoutAuthContext.isEmpty() && !targetsWithoutAuthContext.isEmpty()) {
                    message.append(" and ");
                }
                if (!targetsWithoutAuthContext.isEmpty()) {
                    message.append("Targets ").append(targetsWithoutAuthContext);
                }
                message.append(" are missing an authorization context.");
                throw ConnectionConfigurationInvalidException.newBuilder(message.toString()).build();
            }
        }

        private void checkConnectionAnnouncementsOnlySetIfClientCount1() {
            if (clientCount > 1 && containsTargetWithConnectionAnnouncementsTopic()) {
                final String message = MessageFormat.format("Connection announcements (topic {0}) can" +
                        " only be used with client count 1.", Topic.CONNECTION_ANNOUNCEMENTS.getName());
                throw ConnectionConfigurationInvalidException.newBuilder(message)
                        .build();
            }
        }

        private boolean containsTargetWithConnectionAnnouncementsTopic() {
            return targets.stream()
                    .map(Target::getTopics)
                    .flatMap(Set::stream)
                    .map(FilteredTopic::getTopic)
                    .anyMatch(Topic.CONNECTION_ANNOUNCEMENTS::equals);
        }

    }

    @Immutable
    static final class ConnectionUri {

        private static final String MASKED_URI_PATTERN = "{0}://{1}{2}:{3,number,#}{4}";

        @SuppressWarnings("squid:S2068") // S2068 tripped due to 'PASSWORD' in variable name
        private static final String USERNAME_PASSWORD_SEPARATOR = ":";

        private final String uriString;
        private final String protocol;
        private final String hostname;
        private final int port;
        private final String path;
        @Nullable private final String userName;
        @Nullable private final String password;
        private final String uriStringWithMaskedPassword;

        private ConnectionUri(final String theUriString) {
            final URI uri;
            try {
                uri = new URI(theUriString).parseServerAuthority();
            } catch (final URISyntaxException e) {
                throw ConnectionUriInvalidException.newBuilder(theUriString).build();
            }
            // validate self
            if (!isValid(uri)) {
                throw ConnectionUriInvalidException.newBuilder(theUriString).build();
            }

            uriString = uri.toASCIIString();
            protocol = uri.getScheme();
            hostname = uri.getHost();
            port = uri.getPort();
            path = uri.getPath();

            // initialize nullable fields
            final String userInfo = uri.getUserInfo();
            if (userInfo != null && userInfo.contains(USERNAME_PASSWORD_SEPARATOR)) {
                final int separatorIndex = userInfo.indexOf(USERNAME_PASSWORD_SEPARATOR);
                userName = userInfo.substring(0, separatorIndex);
                password = userInfo.substring(separatorIndex + 1);
            } else {
                userName = null;
                password = null;
            }

            // must be initialized after all else
            uriStringWithMaskedPassword = createUriStringWithMaskedPassword();
        }

        private String createUriStringWithMaskedPassword() {
            return MessageFormat.format(MASKED_URI_PATTERN, protocol, getUserCredentialsOrEmptyString(), hostname, port,
                    getPathOrEmptyString());
        }

        private String getUserCredentialsOrEmptyString() {
            if (null != userName && null != password) {
                return userName + ":*****@";
            }
            return "";
        }

        private String getPathOrEmptyString() {
            return getPath().orElse("");
        }

        /**
         * Test validity of a connection URI. A connection URI is valid if it has an explicit port number ,has no query
         * parameters, and has a nonempty password whenever it has a nonempty username.
         *
         * @param uri the URI object with which the connection URI is created.
         * @return whether the connection URI is valid.
         */
        private static boolean isValid(final URI uri) {
            return uri.getPort() > 0 && uri.getQuery() == null;
        }

        /**
         * Returns a new instance of {@code ConnectionUri}. The is the reverse function of {@link #toString()}.
         *
         * @param uriString the string representation of the Connection URI.
         * @return the instance.
         * @throws NullPointerException if {@code uriString} is {@code null}.
         * @throws ConnectionUriInvalidException if {@code uriString} is not a
         * valid URI.
         * @see #toString()
         */
        static ConnectionUri of(final String uriString) {
            return new ConnectionUri(uriString);
        }

        String getProtocol() {
            return protocol;
        }

        Optional<String> getUserName() {
            return Optional.ofNullable(userName);
        }

        Optional<String> getPassword() {
            return Optional.ofNullable(password);
        }

        String getHostname() {
            return hostname;
        }

        int getPort() {
            return port;
        }

        /**
         * Returns the path or an empty string.
         *
         * @return the path or an empty string.
         */
        Optional<String> getPath() {
            return path.isEmpty() ? Optional.empty() : Optional.of(path);
        }

        String getUriStringWithMaskedPassword() {
            return uriStringWithMaskedPassword;
        }

        @Override
        public boolean equals(final Object o) {
            if (this == o) {
                return true;
            }
            if (o == null || getClass() != o.getClass()) {
                return false;
            }
            final ConnectionUri that = (ConnectionUri) o;
            return Objects.equals(uriString, that.uriString);
        }

        @Override
        public int hashCode() {
            return Objects.hash(uriString);
        }

        /**
         * @return the string representation of this ConnectionUri. This is the reverse function of {@link #of(String)}.
         * @see #of(String)
         */
        @Override
        public String toString() {
            return uriString;
        }

    }

}<|MERGE_RESOLUTION|>--- conflicted
+++ resolved
@@ -321,26 +321,6 @@
     }
 
     @Override
-<<<<<<< HEAD
-    public Optional<String> getUsername(final boolean shouldUriDecode) {
-        final Optional<String> username = uri.getUserName();
-        return shouldUriDecode ? username.map(ImmutableConnection::tryDecodeUriComponent) : username;
-    }
-
-    @Override
-    public Optional<String> getPassword(final boolean shouldUriDecode) {
-        final Optional<String> password = uri.getPassword();
-        return shouldUriDecode ? password.map(ImmutableConnection::tryDecodeUriComponent) : password;
-    }
-
-    private static String tryDecodeUriComponent(final String string) {
-        try {
-            final String withoutPlus = string.replace("+", "%2B");
-            return URLDecoder.decode(withoutPlus, "UTF-8");
-        } catch (final IllegalArgumentException | UnsupportedEncodingException e) {
-            return string;
-        }
-=======
     public Optional<String> getUsername() {
         return uri.getUserName();
     }
@@ -348,7 +328,6 @@
     @Override
     public Optional<String> getPassword() {
         return uri.getPassword();
->>>>>>> 72a01af3
     }
 
     @Override
