--- conflicted
+++ resolved
@@ -332,11 +332,6 @@
             final ActorSelection proxyActorSelection = ActorSelection.apply(proxyActor.ref(), "");
             final TestProbe mappingActor = TestProbe.apply("mapping", actorSystem);
 
-<<<<<<< HEAD
-            final var connectionContext =
-                    DittoConnectionContext.of(connection, TestConstants.CONNECTIVITY_CONFIG);
-=======
->>>>>>> ce693d1e
             final OutboundMappingSettings settings =
                     OutboundMappingSettings.of(connection, TestConstants.CONNECTIVITY_CONFIG, actorSystem,
                             proxyActorSelection,
@@ -364,11 +359,6 @@
     private ActorRef getOutboundDispatchingActor(final Connection connection, final ActorRef mappingActor) {
         final ActorSelection proxyActorSelection = ActorSelection.apply(proxyActor.ref(), "");
 
-<<<<<<< HEAD
-        final var connectionContext =
-                DittoConnectionContext.of(connection, TestConstants.CONNECTIVITY_CONFIG);
-=======
->>>>>>> ce693d1e
         final OutboundMappingSettings settings =
                 OutboundMappingSettings.of(connection, TestConstants.CONNECTIVITY_CONFIG, actorSystem,
                         proxyActorSelection,
