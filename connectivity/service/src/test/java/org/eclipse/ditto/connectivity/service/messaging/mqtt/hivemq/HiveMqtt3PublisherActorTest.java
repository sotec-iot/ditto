/*
 * Copyright (c) 2019 Contributors to the Eclipse Foundation
 *
 * See the NOTICE file(s) distributed with this work for additional
 * information regarding copyright ownership.
 *
 * This program and the accompanying materials are made available under the
 * terms of the Eclipse Public License 2.0 which is available at
 * http://www.eclipse.org/legal/epl-2.0
 *
 * SPDX-License-Identifier: EPL-2.0
 */
package org.eclipse.ditto.connectivity.service.messaging.mqtt.hivemq;

import static org.assertj.core.api.Assertions.assertThat;
import static org.mockito.ArgumentMatchers.any;
import static org.mockito.Mockito.mock;
import static org.mockito.Mockito.when;

import java.util.LinkedList;
import java.util.List;
import java.util.concurrent.CompletableFuture;
import java.util.function.Supplier;

import org.awaitility.Awaitility;
import org.eclipse.ditto.base.model.acks.AcknowledgementLabel;
import org.eclipse.ditto.base.model.common.ByteBufferUtils;
import org.eclipse.ditto.base.model.common.HttpStatus;
import org.eclipse.ditto.base.model.signals.acks.Acknowledgement;
import org.eclipse.ditto.base.model.signals.acks.Acknowledgements;
import org.eclipse.ditto.connectivity.model.ConnectivityModelFactory;
import org.eclipse.ditto.connectivity.model.Target;
import org.eclipse.ditto.connectivity.service.config.ConnectivityConfig;
import org.eclipse.ditto.connectivity.service.messaging.ConnectivityStatusResolver;
import org.eclipse.ditto.connectivity.service.messaging.TestConstants;

import com.hivemq.client.mqtt.datatypes.MqttQos;
import com.hivemq.client.mqtt.mqtt3.Mqtt3AsyncClient;
import com.hivemq.client.mqtt.mqtt3.Mqtt3Client;
import com.hivemq.client.mqtt.mqtt3.message.publish.Mqtt3Publish;

import akka.actor.Props;
import akka.testkit.TestProbe;

public class HiveMqtt3PublisherActorTest extends AbstractMqttPublisherActorTest {

    private static final String OUTBOUND_ADDRESS = "mqtt/eclipse/ditto";
    private final List<Mqtt3Publish> received = new LinkedList<>();
    private Mqtt3Client mqtt3Client;

    @Override
    protected void setupMocks(final TestProbe probe) {
        mqtt3Client = mock(Mqtt3Client.class);
        final Mqtt3AsyncClient asyncClient = mock(Mqtt3AsyncClient.class);
        when(mqtt3Client.toAsync()).thenReturn(asyncClient);
        when(asyncClient.publish(any(Mqtt3Publish.class))).thenAnswer(i -> {
            final Mqtt3Publish msg = i.getArgument(0);
            received.add(msg);
            return CompletableFuture.completedFuture(msg);
        });
    }

    @Override
    protected Props getPublisherActorProps() {
<<<<<<< HEAD
        return HiveMqtt3PublisherActor.props(TestConstants.createConnection(), mqtt3Client, false,
                "clientId", proxyActor, mock(ConnectivityStatusResolver.class));
=======
        return HiveMqtt3PublisherActor.props(TestConstants.createConnection(), mqtt3Client, false, "clientId",
                mock(ConnectivityStatusResolver.class), ConnectivityConfig.of(actorSystem.settings().config()));
>>>>>>> 2730896a
    }

    @Override
    protected Target decorateTarget(final Target target) {
        return ConnectivityModelFactory.newTarget(target, OUTBOUND_ADDRESS, 0,
                AcknowledgementLabel.of("please-verify"));
    }

    @Override
    protected void verifyPublishedMessage() {
        verifyPublishedMessage(getOutboundAddress(), DEFAULT_RETAIN, DEFAULT_QOS);
    }

    @Override
    protected void verifyPublishedMessageIsRetained() {
        verifyPublishedMessage(getOutboundAddress(), true, DEFAULT_QOS);
    }

    @Override
    protected void verifyPublishedMessageHasQos(final MqttQos expectedQos) {
        verifyPublishedMessage(getOutboundAddress(), DEFAULT_RETAIN, expectedQos);
    }

    @Override
    protected void verifyPublishedMessageHasTopic(final String expectedTopic) {
        verifyPublishedMessage(expectedTopic, DEFAULT_RETAIN, DEFAULT_QOS);
    }

    private void verifyPublishedMessage(final String topic, final boolean expectedRetain, final MqttQos expectedQos) {
        Awaitility.await().until(() -> !received.isEmpty());
        assertThat(received).hasSize(1);
        final Mqtt3Publish mqttMessage = received.get(0);
        assertThat(mqttMessage.getTopic().toString()).isEqualTo(topic);
        assertThat(mqttMessage.getPayload().map(ByteBufferUtils::toUtf8String).orElse(null)).isEqualTo("payload");
        assertThat(mqttMessage.isRetain()).isEqualTo(expectedRetain);
        assertThat(mqttMessage.getQos()).isEqualTo(expectedQos);
        // MQTT 3.1.1 does not support headers - the workaround with property bag is not (yet) implemented
    }

    @Override
    protected void verifyPublishedMessageToReplyTarget() {
        Awaitility.await().until(() -> !received.isEmpty());
        assertThat(received).hasSize(1);
        final Mqtt3Publish mqttMessage = received.get(0);
        assertThat(mqttMessage.getTopic().toString()).isEqualTo("replyTarget/thing:id");
    }

    @Override
    protected void verifyAcknowledgements(final Supplier<Acknowledgements> ackSupplier) {
        final Acknowledgements acks = ackSupplier.get();
        assertThat(acks.getSize()).describedAs("Expect 1 acknowledgement in: " + acks).isEqualTo(1);
        for (final Acknowledgement ack : acks.getSuccessfulAcknowledgements()) {
            assertThat(ack.getLabel().toString()).isEqualTo("please-verify");
            assertThat(ack.getHttpStatus()).isEqualTo(HttpStatus.OK);
        }
    }

    @Override
    protected String getOutboundAddress() {
        return OUTBOUND_ADDRESS;
    }

}<|MERGE_RESOLUTION|>--- conflicted
+++ resolved
@@ -62,13 +62,8 @@
 
     @Override
     protected Props getPublisherActorProps() {
-<<<<<<< HEAD
         return HiveMqtt3PublisherActor.props(TestConstants.createConnection(), mqtt3Client, false,
-                "clientId", proxyActor, mock(ConnectivityStatusResolver.class));
-=======
-        return HiveMqtt3PublisherActor.props(TestConstants.createConnection(), mqtt3Client, false, "clientId",
-                mock(ConnectivityStatusResolver.class), ConnectivityConfig.of(actorSystem.settings().config()));
->>>>>>> 2730896a
+                "clientId", proxyActor, mock(ConnectivityStatusResolver.class), ConnectivityConfig.of(actorSystem.settings().config()));
     }
 
     @Override
