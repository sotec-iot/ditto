--- conflicted
+++ resolved
@@ -76,9 +76,9 @@
 import org.eclipse.ditto.internal.utils.akka.logging.DittoLoggerFactory;
 import org.eclipse.ditto.internal.utils.akka.logging.ThreadSafeDittoLoggingAdapter;
 import org.eclipse.ditto.internal.utils.config.DefaultScopedConfig;
+import org.eclipse.ditto.internal.utils.config.InstanceIdentifierSupplier;
 import org.eclipse.ditto.internal.utils.tracing.DittoTracing;
 import org.eclipse.ditto.internal.utils.tracing.instruments.trace.StartedTrace;
-import org.eclipse.ditto.internal.utils.config.InstanceIdentifierSupplier;
 import org.eclipse.ditto.messages.model.signals.commands.MessageCommand;
 import org.eclipse.ditto.protocol.adapter.ProtocolAdapter;
 import org.eclipse.ditto.things.model.signals.commands.ThingCommand;
@@ -482,11 +482,7 @@
             result = new Sending(sendingContext.setExternalMessage(mappedMessageWithTraceContext), responsesFuture,
                     connectionIdResolver, l);
         } else {
-<<<<<<< HEAD
             l.debug("Signal dropped, target address unresolved: <{}>", address);
-=======
-            l.debug("Signal dropped, target address unresolved: {}", address);
->>>>>>> 835f4a6a
             result = new Dropped(sendingContext, "Signal dropped, target address unresolved: {0}");
         }
         return result;
