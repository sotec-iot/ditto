--- conflicted
+++ resolved
@@ -161,41 +161,14 @@
      * @param connection the connection.
      * @param proxyActor the actor used to send signals into the ditto cluster.
      * @param connectionActor the connectionPersistenceActor which created this client.
-<<<<<<< HEAD
-     * @param actorSystem the actor system.
-     * @param dittoHeaders headers of the command that caused this actor to be created.
-     * @return the Akka configuration Props object.
-     */
-    public static Props props(final Connection connection, final ActorRef proxyActor,
-            final ActorRef connectionActor, final ActorSystem actorSystem,
-            final DittoHeaders dittoHeaders) {
-
-        return Props.create(AmqpClientActor.class, validateConnection(connection, actorSystem), proxyActor,
-                connectionActor, ConfigFactory.empty(), dittoHeaders);
-    }
-
-    /**
-     * Creates Akka configuration object for this actor.
-     *
-     * @param connection the connection.
-     * @param proxyActor the actor used to send signals into the ditto cluster.
-     * @param connectionActor the connectionPersistenceActor which created this client.
-     * @param amqp10configOverride an override for Amqp10Config values -
-=======
      * @param configOverwrites an override for the default connectivity config values -
->>>>>>> ce693d1e
      * @param actorSystem the actor system.
      * as Typesafe {@code Config} because this one is serializable in Akka by default.
      * @param dittoHeaders headers of the command that caused this actor to be created.
      * @return the Akka configuration Props object.
      */
-<<<<<<< HEAD
     public static Props props(final Connection connection, final ActorRef proxyActor,
-            final ActorRef connectionActor, final Config amqp10configOverride, final ActorSystem actorSystem,
-=======
-    public static Props props(final Connection connection, @Nullable final ActorRef proxyActor,
             final ActorRef connectionActor, final Config configOverwrites, final ActorSystem actorSystem,
->>>>>>> ce693d1e
             final DittoHeaders dittoHeaders) {
 
         return Props.create(AmqpClientActor.class, validateConnection(connection, actorSystem), proxyActor,
@@ -352,13 +325,8 @@
         stopChildActor(amqpPublisherActor);
         if (null != jmsSession) {
             final Props props = AmqpPublisherActor.props(connection(), jmsSession,
-<<<<<<< HEAD
-                    connectionContext.getConnectivityConfig().getConnectionConfig(), getDefaultClientId(),
+                    connectivityConfig().getConnectionConfig(), getDefaultClientId(),
                     getProxyActor(), connectivityStatusResolver);
-=======
-                    connectivityConfig().getConnectionConfig(), getDefaultClientId(),
-                    connectivityStatusResolver);
->>>>>>> ce693d1e
             amqpPublisherActor = startChildActorConflictFree(AmqpPublisherActor.ACTOR_NAME_PREFIX, props);
             Patterns.ask(amqpPublisherActor, AmqpPublisherActor.Control.INITIALIZE, clientAskTimeout)
                     .whenComplete((result, error) -> {
