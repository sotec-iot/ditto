/*
 * Copyright (c) 2017 Contributors to the Eclipse Foundation
 *
 * See the NOTICE file(s) distributed with this work for additional
 * information regarding copyright ownership.
 *
 * This program and the accompanying materials are made available under the
 * terms of the Eclipse Public License 2.0 which is available at
 * http://www.eclipse.org/legal/epl-2.0
 *
 * SPDX-License-Identifier: EPL-2.0
 */
package org.eclipse.ditto.connectivity.service.messaging.mqtt;

import static org.eclipse.ditto.connectivity.api.placeholders.ConnectivityPlaceholders.newEntityPlaceholder;
import static org.eclipse.ditto.connectivity.api.placeholders.ConnectivityPlaceholders.newPolicyPlaceholder;
import static org.eclipse.ditto.connectivity.api.placeholders.ConnectivityPlaceholders.newSourceAddressPlaceholder;
import static org.eclipse.ditto.connectivity.api.placeholders.ConnectivityPlaceholders.newThingPlaceholder;

import java.text.MessageFormat;
import java.util.Collection;
import java.util.List;
import java.util.Optional;
import java.util.function.Function;
import java.util.function.IntPredicate;
import java.util.function.Supplier;

import javax.annotation.Nullable;
import javax.annotation.concurrent.Immutable;

import org.eclipse.ditto.base.model.exceptions.DittoRuntimeException;
import org.eclipse.ditto.base.model.headers.DittoHeaders;
import org.eclipse.ditto.connectivity.api.EnforcementFactoryFactory;
import org.eclipse.ditto.connectivity.api.placeholders.SourceAddressPlaceholder;
import org.eclipse.ditto.connectivity.model.Connection;
import org.eclipse.ditto.connectivity.model.ConnectionConfigurationInvalidException;
import org.eclipse.ditto.connectivity.model.Enforcement;
import org.eclipse.ditto.connectivity.model.Source;
import org.eclipse.ditto.connectivity.model.Target;
import org.eclipse.ditto.connectivity.service.config.MqttConfig;
import org.eclipse.ditto.connectivity.service.messaging.Resolvers;
import org.eclipse.ditto.connectivity.service.messaging.mqtt.hivemq.common.InvalidMqttQosCodeException;
import org.eclipse.ditto.connectivity.service.messaging.validation.AbstractProtocolValidator;
import org.eclipse.ditto.placeholders.PlaceholderFilter;

import com.hivemq.client.mqtt.datatypes.MqttQos;
import com.hivemq.client.mqtt.datatypes.MqttTopic;
import com.hivemq.client.mqtt.datatypes.MqttTopicFilter;

/**
 * Connection specification for Mqtt protocol.
 */
@Immutable
public abstract class AbstractMqttValidator extends AbstractProtocolValidator {

    private static final String INVALID_TOPIC_FORMAT = "The provided topic ''{0}'' is not valid: {1}";
    private static final String QOS = "qos";

    protected static final Collection<String> ACCEPTED_SCHEMES = List.of("tcp", "ssl");
    protected static final Collection<String> SECURE_SCHEMES = List.of("ssl");

    private static final String ERROR_DESCRIPTION =
            "''{0}'' is not a valid value for MQTT enforcement. Valid" + " values are: ''{1}''.";

    private final MqttConfig mqttConfig;

    protected AbstractMqttValidator(final MqttConfig mqttConfig) {
        this.mqttConfig = mqttConfig;
    }

    @Override
    protected void validateSource(final Source source, final DittoHeaders dittoHeaders,
            final Supplier<String> sourceDescription) {
        final Optional<Integer> qos = source.getQos();
        if (qos.isEmpty()) {
            final String message =
                    MessageFormat.format("MQTT Source <{0}> must contain QoS value.", sourceDescription.get());
            throw ConnectionConfigurationInvalidException.newBuilder(message).dittoHeaders(dittoHeaders).build();
        }

        validateSourceQoS(qos.get(), dittoHeaders, sourceDescription);
        validateSourceEnforcement(source.getEnforcement().orElse(null), dittoHeaders, sourceDescription);
    }

    @Override
    protected void validateTarget(final Target target, final DittoHeaders dittoHeaders,
            final Supplier<String> targetDescription) {
        final Optional<Integer> qos = target.getQos();
        if (qos.isEmpty()) {
            final String message =
                    MessageFormat.format("MQTT Target <{0}> must contain QoS value.", targetDescription.get());
            throw ConnectionConfigurationInvalidException.newBuilder(message).dittoHeaders(dittoHeaders).build();
        }

        validateTargetQoS(qos.get(), dittoHeaders, targetDescription);
        validateTemplate(target.getAddress(), dittoHeaders, Resolvers.getPlaceholders());
        validateExtraFields(target);
    }

    /**
     * Retrieve quality of service from a validated specific config with "at-most-once" as default.
     *
     * @param qos th configured qos value.
     * @return quality of service.
     */
    public static MqttQos getHiveQoS(final int qos) {
        return switch (qos) {
            case 1 -> MqttQos.AT_LEAST_ONCE;
            case 2 -> MqttQos.EXACTLY_ONCE;
            default -> MqttQos.AT_MOST_ONCE;
        };
    }

    protected static void validateSourceEnforcement(@Nullable final Enforcement enforcement,
            final DittoHeaders dittoHeaders, final Supplier<String> sourceDescription) {
        if (enforcement != null) {

            validateEnforcementInput(enforcement, sourceDescription, dittoHeaders);
            validateEnforcementFilters(enforcement.getFilters(), sourceDescription, dittoHeaders);
        }
    }

    protected static void validateEnforcementInput(final Enforcement enforcement,
            final Supplier<String> sourceDescription, final DittoHeaders dittoHeaders) {
        final SourceAddressPlaceholder sourceAddressPlaceholder = newSourceAddressPlaceholder();
        try {
            EnforcementFactoryFactory.newEnforcementFilterFactory(enforcement, sourceAddressPlaceholder)
                    .getFilter("dummyTopic");
        } catch (final DittoRuntimeException e) {
            throw invalidValueForConfig(enforcement.getInput(), "input", sourceDescription.get()).cause(e)
                    .description(MessageFormat.format(ERROR_DESCRIPTION, enforcement.getInput(),
                            sourceAddressPlaceholder.getSupportedNames()))
                    .dittoHeaders(dittoHeaders)
                    .build();
        }
    }

    /*
     * MQTT Source does not support exactly-once delivery.
     */
    protected static void validateSourceQoS(final int qos, final DittoHeaders dittoHeaders,
            final Supplier<String> errorSiteDescription) {

        validateQoS(qos, dittoHeaders, errorSiteDescription, i -> 0 <= i && i <= 2);
    }

    /*
     * MQTT Sink supports quality-of-service 0, 1, 2.
     */
    protected static void validateTargetQoS(final int qos, final DittoHeaders dittoHeaders,
            final Supplier<String> errorSiteDescription) {

        validateQoS(qos, dittoHeaders, errorSiteDescription, i -> 0 <= i && i <= 2);
    }

    private static void validateQoS(final int qos, final DittoHeaders dittoHeaders,
            final Supplier<String> errorSiteDescription, final IntPredicate predicate) {

        if (!predicate.test(qos)) {
            throw invalidValueForConfig(qos, QOS, errorSiteDescription.get()).dittoHeaders(dittoHeaders).build();
        }
    }

    protected static void validateAddresses(final Connection connection, final DittoHeaders dittoHeaders) {
        connection.getSources()
                .stream()
                .flatMap(source -> source.getAddresses().stream())
                .forEach(a -> validateAddress(a, true, dittoHeaders));
        // no wildcards allowed for publish targets
        connection.getTargets().stream().map(Target::getAddress).forEach(a -> validateAddress(a, false, dittoHeaders));
    }

    protected void validateSpecificConfig(final Connection connection, final DittoHeaders dittoHeaders) {
<<<<<<< HEAD
        final var mqttSpecificConfig = MqttSpecificConfig.fromConnection(connection, mqttConfig);
=======
        final MqttSpecificConfig mqttSpecificConfig = MqttSpecificConfig.fromConnection(connection, mqttConfig);
        mqttSpecificConfig.getKeepAliveInterval().ifPresent(keepAlive -> {
            final long seconds = keepAlive.toSeconds();
            if (!UnsignedDataTypes.isUnsignedShort(seconds)) {
                throw ConnectionConfigurationInvalidException.newBuilder(
                                "Keep alive interval '" + seconds + "' is not within the allowed range of [0, 65535] seconds.")
                        .description("Please adjust the interval to be within the allowed range.")
                        .dittoHeaders(dittoHeaders)
                        .build();
            }
        });
>>>>>>> 44a10bea

        try {
            mqttSpecificConfig.getKeepAliveIntervalOrDefault();
        } catch (final IllegalKeepAliveIntervalSecondsException e) {
            throw ConnectionConfigurationInvalidException.newBuilder(e.getMessage())
                    .description("Please adjust the interval to be within the allowed range.")
                    .dittoHeaders(dittoHeaders)
                    .cause(e)
                    .build();
        }

        try {
            mqttSpecificConfig.getMqttLastWillTopic().ifPresent(unused -> mqttSpecificConfig.getLastWillQosOrThrow());
        } catch (final IllegalArgumentException e) {
            throw ConnectionConfigurationInvalidException.newBuilder(e.getMessage())
                    .description(MessageFormat.format("Please provide a valid MQTT topic for config key <{0}>.",
                            MqttSpecificConfig.LAST_WILL_TOPIC))
                    .dittoHeaders(dittoHeaders)
                    .cause(e)
                    .build();
        } catch (final InvalidMqttQosCodeException e) {
            throw ConnectionConfigurationInvalidException.newBuilder(e.getMessage())
                    .description(MessageFormat.format("Please provide a valid MQTT QoS code for config key <{0}>.",
                            MqttSpecificConfig.LAST_WILL_QOS))
                    .dittoHeaders(dittoHeaders)
                    .cause(e)
                    .build();
        }
    }

    private static void validateAddress(final String address, final boolean wildcardAllowed,
            final DittoHeaders dittoHeaders) {
        validateMqttTopic(address, wildcardAllowed, errorMessage -> {
            final String message = MessageFormat.format(INVALID_TOPIC_FORMAT, address, errorMessage);
            return ConnectionConfigurationInvalidException.newBuilder(message).dittoHeaders(dittoHeaders).build();
        });
    }

    private static void validateMqttTopic(final String address, final boolean wildcardAllowed,
            final Function<String, DittoRuntimeException> errorProducer) {
        try {
            if (wildcardAllowed) {
                // this one allows wildcard characters:
                MqttTopicFilter.of(address);
            } else {
                // this check doesn't allow wildcard characters:
                MqttTopic.of(address);
            }
        } catch (final IllegalArgumentException e) {
            throw errorProducer.apply(e.getMessage());
        }

    }

    private static ConnectionConfigurationInvalidException.Builder invalidValueForConfig(final Object value,
            final String configName, final String location) {

        final String message =
                MessageFormat.format("Invalid value ''{0}'' for configuration ''{1}'' in {2}", value, configName,
                        location);
        return ConnectionConfigurationInvalidException.newBuilder(message);
    }

    /**
     * Validates that enforcementFilters are valid Strings or Placeholders.
     *
     * @param enforcementFilters enforcementFilters to apply placeholder substitution.
     */
    private static void validateEnforcementFilters(final Collection<String> enforcementFilters,
            final Supplier<String> sourceDescription,
            final DittoHeaders dittoHeaders) {
        try {
            enforcementFilters.forEach(
                    enforcementFilter -> PlaceholderFilter.validate(enforcementFilter, newThingPlaceholder(),
                            newPolicyPlaceholder(), newEntityPlaceholder()));
        } catch (final DittoRuntimeException dre) {
            throw invalidValueForConfig(enforcementFilters, "filters", sourceDescription.get())
                    .cause(dre)
                    .description("Placeholder substitution failed. Please check the placeholder variables against " +
                            "the documentation.")
                    .dittoHeaders(dittoHeaders)
                    .build();
        }
    }

}<|MERGE_RESOLUTION|>--- conflicted
+++ resolved
@@ -60,7 +60,7 @@
     protected static final Collection<String> SECURE_SCHEMES = List.of("ssl");
 
     private static final String ERROR_DESCRIPTION =
-            "''{0}'' is not a valid value for MQTT enforcement. Valid" + " values are: ''{1}''.";
+            "''{0}'' is not a valid value for MQTT enforcement. Valid values are: ''{1}''.";
 
     private final MqttConfig mqttConfig;
 
@@ -75,7 +75,9 @@
         if (qos.isEmpty()) {
             final String message =
                     MessageFormat.format("MQTT Source <{0}> must contain QoS value.", sourceDescription.get());
-            throw ConnectionConfigurationInvalidException.newBuilder(message).dittoHeaders(dittoHeaders).build();
+            throw ConnectionConfigurationInvalidException.newBuilder(message)
+                    .dittoHeaders(dittoHeaders)
+                    .build();
         }
 
         validateSourceQoS(qos.get(), dittoHeaders, sourceDescription);
@@ -89,7 +91,9 @@
         if (qos.isEmpty()) {
             final String message =
                     MessageFormat.format("MQTT Target <{0}> must contain QoS value.", targetDescription.get());
-            throw ConnectionConfigurationInvalidException.newBuilder(message).dittoHeaders(dittoHeaders).build();
+            throw ConnectionConfigurationInvalidException.newBuilder(message)
+                    .dittoHeaders(dittoHeaders)
+                    .build();
         }
 
         validateTargetQoS(qos.get(), dittoHeaders, targetDescription);
@@ -127,7 +131,8 @@
             EnforcementFactoryFactory.newEnforcementFilterFactory(enforcement, sourceAddressPlaceholder)
                     .getFilter("dummyTopic");
         } catch (final DittoRuntimeException e) {
-            throw invalidValueForConfig(enforcement.getInput(), "input", sourceDescription.get()).cause(e)
+            throw invalidValueForConfig(enforcement.getInput(), "input", sourceDescription.get())
+                    .cause(e)
                     .description(MessageFormat.format(ERROR_DESCRIPTION, enforcement.getInput(),
                             sourceAddressPlaceholder.getSupportedNames()))
                     .dittoHeaders(dittoHeaders)
@@ -138,7 +143,8 @@
     /*
      * MQTT Source does not support exactly-once delivery.
      */
-    protected static void validateSourceQoS(final int qos, final DittoHeaders dittoHeaders,
+    protected static void validateSourceQoS(final int qos,
+            final DittoHeaders dittoHeaders,
             final Supplier<String> errorSiteDescription) {
 
         validateQoS(qos, dittoHeaders, errorSiteDescription, i -> 0 <= i && i <= 2);
@@ -147,7 +153,8 @@
     /*
      * MQTT Sink supports quality-of-service 0, 1, 2.
      */
-    protected static void validateTargetQoS(final int qos, final DittoHeaders dittoHeaders,
+    protected static void validateTargetQoS(final int qos,
+            final DittoHeaders dittoHeaders,
             final Supplier<String> errorSiteDescription) {
 
         validateQoS(qos, dittoHeaders, errorSiteDescription, i -> 0 <= i && i <= 2);
@@ -157,7 +164,9 @@
             final Supplier<String> errorSiteDescription, final IntPredicate predicate) {
 
         if (!predicate.test(qos)) {
-            throw invalidValueForConfig(qos, QOS, errorSiteDescription.get()).dittoHeaders(dittoHeaders).build();
+            throw invalidValueForConfig(qos, QOS, errorSiteDescription.get())
+                    .dittoHeaders(dittoHeaders)
+                    .build();
         }
     }
 
@@ -167,25 +176,14 @@
                 .flatMap(source -> source.getAddresses().stream())
                 .forEach(a -> validateAddress(a, true, dittoHeaders));
         // no wildcards allowed for publish targets
-        connection.getTargets().stream().map(Target::getAddress).forEach(a -> validateAddress(a, false, dittoHeaders));
+        connection.getTargets()
+                .stream()
+                .map(Target::getAddress)
+                .forEach(a -> validateAddress(a, false, dittoHeaders));
     }
 
     protected void validateSpecificConfig(final Connection connection, final DittoHeaders dittoHeaders) {
-<<<<<<< HEAD
         final var mqttSpecificConfig = MqttSpecificConfig.fromConnection(connection, mqttConfig);
-=======
-        final MqttSpecificConfig mqttSpecificConfig = MqttSpecificConfig.fromConnection(connection, mqttConfig);
-        mqttSpecificConfig.getKeepAliveInterval().ifPresent(keepAlive -> {
-            final long seconds = keepAlive.toSeconds();
-            if (!UnsignedDataTypes.isUnsignedShort(seconds)) {
-                throw ConnectionConfigurationInvalidException.newBuilder(
-                                "Keep alive interval '" + seconds + "' is not within the allowed range of [0, 65535] seconds.")
-                        .description("Please adjust the interval to be within the allowed range.")
-                        .dittoHeaders(dittoHeaders)
-                        .build();
-            }
-        });
->>>>>>> 44a10bea
 
         try {
             mqttSpecificConfig.getKeepAliveIntervalOrDefault();
@@ -216,16 +214,22 @@
         }
     }
 
-    private static void validateAddress(final String address, final boolean wildcardAllowed,
+    private static void validateAddress(final String address,
+            final boolean wildcardAllowed,
             final DittoHeaders dittoHeaders) {
+
         validateMqttTopic(address, wildcardAllowed, errorMessage -> {
             final String message = MessageFormat.format(INVALID_TOPIC_FORMAT, address, errorMessage);
-            return ConnectionConfigurationInvalidException.newBuilder(message).dittoHeaders(dittoHeaders).build();
+            return ConnectionConfigurationInvalidException.newBuilder(message)
+                    .dittoHeaders(dittoHeaders)
+                    .build();
         });
     }
 
-    private static void validateMqttTopic(final String address, final boolean wildcardAllowed,
+    private static void validateMqttTopic(final String address,
+            final boolean wildcardAllowed,
             final Function<String, DittoRuntimeException> errorProducer) {
+
         try {
             if (wildcardAllowed) {
                 // this one allows wildcard characters:
@@ -237,15 +241,16 @@
         } catch (final IllegalArgumentException e) {
             throw errorProducer.apply(e.getMessage());
         }
-
     }
 
     private static ConnectionConfigurationInvalidException.Builder invalidValueForConfig(final Object value,
-            final String configName, final String location) {
-
-        final String message =
-                MessageFormat.format("Invalid value ''{0}'' for configuration ''{1}'' in {2}", value, configName,
-                        location);
+            final String configName,
+            final String location) {
+
+        final String message = MessageFormat.format("Invalid value ''{0}'' for configuration ''{1}'' in {2}",
+                value,
+                configName,
+                location);
         return ConnectionConfigurationInvalidException.newBuilder(message);
     }
 
@@ -257,10 +262,14 @@
     private static void validateEnforcementFilters(final Collection<String> enforcementFilters,
             final Supplier<String> sourceDescription,
             final DittoHeaders dittoHeaders) {
+
         try {
             enforcementFilters.forEach(
-                    enforcementFilter -> PlaceholderFilter.validate(enforcementFilter, newThingPlaceholder(),
-                            newPolicyPlaceholder(), newEntityPlaceholder()));
+                    enforcementFilter -> PlaceholderFilter.validate(enforcementFilter,
+                            newThingPlaceholder(),
+                            newPolicyPlaceholder(),
+                            newEntityPlaceholder())
+            );
         } catch (final DittoRuntimeException dre) {
             throw invalidValueForConfig(enforcementFilters, "filters", sourceDescription.get())
                     .cause(dre)
