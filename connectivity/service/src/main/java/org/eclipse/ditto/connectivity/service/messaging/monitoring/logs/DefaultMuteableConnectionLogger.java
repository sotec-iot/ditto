/*
 * Copyright (c) 2019 Contributors to the Eclipse Foundation
 *
 * See the NOTICE file(s) distributed with this work for additional
 * information regarding copyright ownership.
 *
 * This program and the accompanying materials are made available under the
 * terms of the Eclipse Public License 2.0 which is available at
 * http://www.eclipse.org/legal/epl-2.0
 *
 * SPDX-License-Identifier: EPL-2.0
 */

package org.eclipse.ditto.connectivity.service.messaging.monitoring.logs;

import java.io.IOException;
import java.util.Collection;
import java.util.Collections;
import java.util.Objects;

import javax.annotation.Nullable;
import javax.annotation.concurrent.NotThreadSafe;

import org.eclipse.ditto.base.model.common.ConditionChecker;
import org.eclipse.ditto.base.model.exceptions.DittoRuntimeException;
import org.eclipse.ditto.connectivity.model.ConnectionId;
import org.eclipse.ditto.connectivity.model.LogEntry;
import org.eclipse.ditto.connectivity.service.messaging.monitoring.ConnectionMonitor;
import org.eclipse.ditto.connectivity.service.util.ConnectivityMdcEntryKey;
import org.eclipse.ditto.internal.utils.akka.logging.DittoLoggerFactory;
import org.eclipse.ditto.internal.utils.akka.logging.ThreadSafeDittoLogger;

/**
 * Default implementation of {@link MuteableConnectionLogger}.
 * This implementation is not threadsafe since it ain't really of a big importance if a log message gets lost
 * during activation of the logger.
 * <p>
 * In case of an exception this implementation switches it's delegate to an {@link ExceptionalConnectionLogger}.
 */
@NotThreadSafe
final class DefaultMuteableConnectionLogger implements MuteableConnectionLogger {

    private final ThreadSafeDittoLogger logger;
    private final ConnectionId connectionId;
    private ConnectionLogger delegate;
    private boolean active;

    /**
     * Create a new mutable connection logger that is currently muted.
     *
     * @param connectionId the connection for which the logger is logging.
     * @param delegate the delegate to call while the logger is unmuted
     */
    DefaultMuteableConnectionLogger(final ConnectionId connectionId, final ConnectionLogger delegate) {
        this.connectionId = connectionId;
        final var threadSafeLogger = DittoLoggerFactory.getThreadSafeLogger(DefaultMuteableConnectionLogger.class);
        logger = threadSafeLogger.withMdcEntry(ConnectivityMdcEntryKey.CONNECTION_ID.toString(), connectionId);
        this.delegate = delegate;
        active = false;
    }

    @Override
    public void mute() {
        logTrace("Muting the logger");
        active = false;
    }

    private void logTrace(final String message) {
        if (logger.isTraceEnabled()) {
            logger.trace(message);
        }
    }

    @Override
    public void unmute() {
        logTrace("Unmuting the logger");
        active = true;
    }

    @Override
    public boolean isMuted() {
        return !active;
    }

    @Override
    public void success(final ConnectionMonitor.InfoProvider infoProvider) {
        if (isMuted()) {
            logTraceWithCorrelationId(infoProvider.getCorrelationId(), "Not logging success since logger is muted.");
        } else {
            wrapInExceptionHandling(() -> delegate.success(infoProvider));
        }
    }

    @Override
    public void success(final ConnectionMonitor.InfoProvider infoProvider, final String message,
            final Object... messageArguments) {

        if (isMuted()) {
            logTraceWithCorrelationId(infoProvider.getCorrelationId(), "Not logging success since logger is muted.");
        } else {
            wrapInExceptionHandling(() -> delegate.success(infoProvider, message, messageArguments));
        }
    }

    @Override
    public void failure(final ConnectionMonitor.InfoProvider infoProvider,
            @Nullable final DittoRuntimeException exception) {

        if (isMuted()) {
            logTraceWithCorrelationId(infoProvider.getCorrelationId(), "Not logging failure since logger is muted.");
        } else {
            wrapInExceptionHandling(() -> delegate.failure(infoProvider, exception));
        }
    }

    @Override
    public void failure(final ConnectionMonitor.InfoProvider infoProvider, final String message,
            final Object... messageArguments) {

        if (isMuted()) {
            logTraceWithCorrelationId(infoProvider.getCorrelationId(), "Not logging failure since logger is muted.");
        } else {
            wrapInExceptionHandling(() -> delegate.failure(infoProvider, message, messageArguments));
        }
    }

    @Override
    public void exception(final ConnectionMonitor.InfoProvider infoProvider, @Nullable final Exception exception) {
        if (isMuted()) {
            logTraceWithCorrelationId(infoProvider.getCorrelationId(), "Not logging exception since logger is muted.");
        } else {
            wrapInExceptionHandling(() -> delegate.exception(infoProvider, exception));
        }
    }

    @Override
    public void exception(final ConnectionMonitor.InfoProvider infoProvider, final String message,
            final Object... messageArguments) {

        if (isMuted()) {
            logTraceWithCorrelationId(infoProvider.getCorrelationId(), "Not logging exception since logger is muted.");
        } else {
            wrapInExceptionHandling(() -> delegate.exception(infoProvider, message, messageArguments));
        }
    }

    @Override
    public void clear() {
        wrapInExceptionHandling(() -> delegate.clear());
    }

    @Override
<<<<<<< HEAD
    public void logEntry(final LogEntry logEntry) {
        ConditionChecker.checkNotNull(logEntry, "logEntry");
        if (isMuted()) {
            logTraceWithCorrelationId(logEntry.getCorrelationId(), "Not logging entry since logger is muted.");
        } else {
            wrapInExceptionHandling(() -> delegate.logEntry(logEntry));
=======
    public void close() throws IOException {
        delegate.close();
    }

    @Override
    public Collection<LogEntry> getLogs() {
        if (active) {
            return delegate.getLogs();
>>>>>>> 2730896a
        }
    }

    @Override
    public Collection<LogEntry> getLogs() {
        final Collection<LogEntry> result;
        if (isMuted()) {
            logger.trace("Returning empty logs since logger is muted.");
            result = Collections.emptyList();
        } else {
            result = delegate.getLogs();
        }
        return result;
    }

    private void wrapInExceptionHandling(final Runnable runnable) {
        try {
            runnable.run();
        } catch (final Exception e) {
            logger.error("Encountered exception: <{}> in connection logger: <{}>. Switching delegate to: <{}>.",
                    e,
                    this,
                    ExceptionalConnectionLogger.class.getSimpleName());
            delegate = ConnectionLoggerFactory.newExceptionalLogger(connectionId, e);
        }
    }

    private void logTraceWithCorrelationId(final CharSequence correlationId,
            final String message,
            final Object... messageArguments) {

        if (logger.isTraceEnabled()) {
            logger.withCorrelationId(correlationId).trace(message, messageArguments);
        }
    }

    @Override
    public boolean equals(@Nullable final Object o) {
        if (this == o) {
            return true;
        }
        if (o == null || getClass() != o.getClass()) {
            return false;
        }
        final var that = (DefaultMuteableConnectionLogger) o;
        return active == that.active &&
                Objects.equals(connectionId, that.connectionId) &&
                Objects.equals(delegate, that.delegate);
    }

    @Override
    public int hashCode() {
        return Objects.hash(connectionId, delegate, active);
    }

    @Override
    public String toString() {
        return getClass().getSimpleName() + " [" +
                "connectionId=" + connectionId +
                ", delegate=" + delegate +
                ", active=" + active +
                "]";
    }

}<|MERGE_RESOLUTION|>--- conflicted
+++ resolved
@@ -150,23 +150,17 @@
     }
 
     @Override
-<<<<<<< HEAD
+    public void close() throws IOException {
+        delegate.close();
+    }
+
+    @Override
     public void logEntry(final LogEntry logEntry) {
         ConditionChecker.checkNotNull(logEntry, "logEntry");
         if (isMuted()) {
             logTraceWithCorrelationId(logEntry.getCorrelationId(), "Not logging entry since logger is muted.");
         } else {
             wrapInExceptionHandling(() -> delegate.logEntry(logEntry));
-=======
-    public void close() throws IOException {
-        delegate.close();
-    }
-
-    @Override
-    public Collection<LogEntry> getLogs() {
-        if (active) {
-            return delegate.getLogs();
->>>>>>> 2730896a
         }
     }
 
